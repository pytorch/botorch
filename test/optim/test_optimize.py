#!/usr/bin/env python3
# Copyright (c) Meta Platforms, Inc. and affiliates.
#
# This source code is licensed under the MIT license found in the
# LICENSE file in the root directory of this source tree.

import itertools
from unittest import mock

import numpy as np
import torch
from botorch.acquisition.acquisition import (
    AcquisitionFunction,
    OneShotAcquisitionFunction,
)
from botorch.exceptions import InputDataError, UnsupportedError
from botorch.optim.optimize import (
    _filter_infeasible,
    _filter_invalid,
    _gen_batch_initial_conditions_local_search,
    _generate_neighbors,
    optimize_acqf,
    optimize_acqf_cyclic,
    optimize_acqf_discrete,
    optimize_acqf_discrete_local_search,
    optimize_acqf_list,
    optimize_acqf_mixed,
)
from botorch.optim.parameter_constraints import (
    _arrayify,
    _make_f_and_grad_nonlinear_inequality_constraints,
)
from botorch.utils.testing import BotorchTestCase, MockAcquisitionFunction
from scipy.optimize import OptimizeResult
from torch import Tensor


class MockOneShotAcquisitionFunction(
    MockAcquisitionFunction, OneShotAcquisitionFunction
):
    def __init__(self, num_fantasies=2):
        """
        Args:
<<<<<<< HEAD
            num_fantasies: Defaults to 2.
=======
            num_fantasies: Number of fantasies. Defaults to 2.
>>>>>>> ddf9b002
        """
        super().__init__()
        self.num_fantasies = num_fantasies

    def get_augmented_q_batch_size(self, q: int) -> int:
        return q + self.num_fantasies

    def extract_candidates(self, X_full: Tensor) -> Tensor:
        return X_full[..., : -self.num_fantasies, :]

    def forward(self, X):
        pass


class SquaredAcquisitionFunction(AcquisitionFunction):
    def __init__(self, model=None):
        """
        Args:
<<<<<<< HEAD
            model: Defaults to None.
=======
            model: A fitted model. Defaults to None.
>>>>>>> ddf9b002
        """
        super().__init__(model=model)

    def forward(self, X):
        return torch.norm(X, dim=-1).squeeze(-1)


class MockOneShotEvaluateAcquisitionFunction(MockOneShotAcquisitionFunction):
    def evaluate(self, X: Tensor, bounds: Tensor):
        return X.sum()


def rounding_func(X: Tensor) -> Tensor:
    batch_shape, d = X.shape[:-1], X.shape[-1]
    X_round = torch.stack([x.round() for x in X.view(-1, d)])
    return X_round.view(*batch_shape, d)


class TestOptimizeAcqf(BotorchTestCase):
    @mock.patch("botorch.optim.optimize.gen_batch_initial_conditions")
    @mock.patch("botorch.optim.optimize.gen_candidates_scipy")
    def test_optimize_acqf_joint(
        self, mock_gen_candidates, mock_gen_batch_initial_conditions
    ):
        q = 3
        num_restarts = 2
        raw_samples = 10
        options = {}
        mock_acq_function = MockAcquisitionFunction()
        cnt = 0
        for dtype in (torch.float, torch.double):
            mock_gen_batch_initial_conditions.return_value = torch.zeros(
                num_restarts, q, 3, device=self.device, dtype=dtype
            )
            base_cand = torch.arange(3, device=self.device, dtype=dtype).expand(1, q, 3)
            mock_candidates = torch.cat(
                [i * base_cand for i in range(num_restarts)], dim=0
            )
            mock_acq_values = num_restarts - torch.arange(
                num_restarts, device=self.device, dtype=dtype
            )
            mock_gen_candidates.return_value = (mock_candidates, mock_acq_values)
            bounds = torch.stack(
                [
                    torch.zeros(3, device=self.device, dtype=dtype),
                    4 * torch.ones(3, device=self.device, dtype=dtype),
                ]
            )
            candidates, acq_vals = optimize_acqf(
                acq_function=mock_acq_function,
                bounds=bounds,
                q=q,
                num_restarts=num_restarts,
                raw_samples=raw_samples,
                options=options,
            )
            self.assertTrue(torch.equal(candidates, mock_candidates[0]))
            self.assertTrue(torch.equal(acq_vals, mock_acq_values[0]))
            cnt += 1
            self.assertEqual(mock_gen_batch_initial_conditions.call_count, cnt)

            # test generation with provided initial conditions
            candidates, acq_vals = optimize_acqf(
                acq_function=mock_acq_function,
                bounds=bounds,
                q=q,
                num_restarts=num_restarts,
                raw_samples=raw_samples,
                options=options,
                return_best_only=False,
                batch_initial_conditions=torch.zeros(
                    num_restarts, q, 3, device=self.device, dtype=dtype
                ),
            )
            self.assertTrue(torch.equal(candidates, mock_candidates))
            self.assertTrue(torch.equal(acq_vals, mock_acq_values))
            self.assertEqual(mock_gen_batch_initial_conditions.call_count, cnt)

            # test fixed features
            fixed_features = {0: 0.1}
            mock_candidates[:, 0] = 0.1
            mock_gen_candidates.return_value = (mock_candidates, mock_acq_values)
            candidates, acq_vals = optimize_acqf(
                acq_function=mock_acq_function,
                bounds=bounds,
                q=q,
                num_restarts=num_restarts,
                raw_samples=raw_samples,
                options=options,
                fixed_features=fixed_features,
            )
            self.assertEqual(
                mock_gen_candidates.call_args[1]["fixed_features"], fixed_features
            )
            self.assertTrue(torch.equal(candidates, mock_candidates[0]))
            cnt += 1
            self.assertEqual(mock_gen_batch_initial_conditions.call_count, cnt)

            # test trivial case when all features are fixed
            candidates, acq_vals = optimize_acqf(
                acq_function=mock_acq_function,
                bounds=bounds,
                q=q,
                num_restarts=num_restarts,
                raw_samples=raw_samples,
                options=options,
                fixed_features={0: 0.1, 1: 0.2, 2: 0.3},
            )
            self.assertTrue(
                torch.equal(
                    candidates,
                    torch.tensor(
                        [0.1, 0.2, 0.3], device=self.device, dtype=dtype
                    ).expand(3, 3),
                )
            )
            self.assertEqual(mock_gen_batch_initial_conditions.call_count, cnt)

        # test OneShotAcquisitionFunction
        mock_acq_function = MockOneShotAcquisitionFunction()
        candidates, acq_vals = optimize_acqf(
            acq_function=mock_acq_function,
            bounds=bounds,
            q=q,
            num_restarts=num_restarts,
            raw_samples=raw_samples,
            options=options,
        )
        self.assertTrue(
            torch.equal(
                candidates, mock_acq_function.extract_candidates(mock_candidates[0])
            )
        )
        self.assertTrue(torch.equal(acq_vals, mock_acq_values[0]))

        # verify ValueError
        with self.assertRaisesRegex(ValueError, "Must specify"):
            optimize_acqf(
                acq_function=MockAcquisitionFunction(),
                bounds=bounds,
                q=q,
                num_restarts=num_restarts,
                options=options,
            )

    @mock.patch("botorch.optim.optimize.gen_batch_initial_conditions")
    @mock.patch("botorch.optim.optimize.gen_candidates_scipy")
    def test_optimize_acqf_sequential(
        self, mock_gen_candidates_scipy, mock_gen_batch_initial_conditions
    ):
        q = 3
        num_restarts = 2
        raw_samples = 10
        options = {}
        for dtype in (torch.float, torch.double):
            mock_acq_function = MockAcquisitionFunction()
            mock_gen_batch_initial_conditions.side_effect = [
                torch.zeros(num_restarts, device=self.device, dtype=dtype)
                for _ in range(q)
            ]
            gcs_return_vals = [
                (
                    torch.tensor([[[1.1, 2.1, 3.1]]], device=self.device, dtype=dtype),
                    torch.tensor([i], device=self.device, dtype=dtype),
                )
                for i in range(q)
            ]
            mock_gen_candidates_scipy.side_effect = gcs_return_vals
            expected_candidates = torch.cat(
                [rv[0][0] for rv in gcs_return_vals], dim=-2
            ).round()
            bounds = torch.stack(
                [
                    torch.zeros(3, device=self.device, dtype=dtype),
                    4 * torch.ones(3, device=self.device, dtype=dtype),
                ]
            )
            inequality_constraints = [
                (torch.tensor([3]), torch.tensor([4]), torch.tensor(5))
            ]
            candidates, acq_value = optimize_acqf(
                acq_function=mock_acq_function,
                bounds=bounds,
                q=q,
                num_restarts=num_restarts,
                raw_samples=raw_samples,
                options=options,
                inequality_constraints=inequality_constraints,
                post_processing_func=rounding_func,
                sequential=True,
            )
            self.assertTrue(torch.equal(candidates, expected_candidates))
            self.assertTrue(
                torch.equal(acq_value, torch.cat([rv[1] for rv in gcs_return_vals]))
            )
        # verify error when using a OneShotAcquisitionFunction
        with self.assertRaises(NotImplementedError):
            optimize_acqf(
                acq_function=mock.Mock(spec=OneShotAcquisitionFunction),
                bounds=bounds,
                q=q,
                num_restarts=num_restarts,
                raw_samples=raw_samples,
                sequential=True,
            )
        # Verify error for passing in incorrect bounds
        with self.assertRaisesRegex(
            ValueError,
            "bounds should be a `2 x d` tensor",
        ):
            optimize_acqf(
                acq_function=mock_acq_function,
                bounds=bounds.T,
                q=q,
                num_restarts=num_restarts,
                raw_samples=raw_samples,
                sequential=True,
            )

    def test_optimize_acqf_sequential_notimplemented(self):
        with self.assertRaises(NotImplementedError):
            optimize_acqf(
                acq_function=MockAcquisitionFunction(),
                bounds=torch.stack([torch.zeros(3), 4 * torch.ones(3)]),
                q=3,
                num_restarts=2,
                raw_samples=10,
                return_best_only=False,
                sequential=True,
            )

    def test_optimize_acqf_nonlinear_constraints(self):
        num_restarts = 2
        for dtype in (torch.float, torch.double):
            tkwargs = {"device": self.device, "dtype": dtype}
            mock_acq_function = SquaredAcquisitionFunction()
            bounds = torch.stack(
                [torch.zeros(3, **tkwargs), 4 * torch.ones(3, **tkwargs)]
            )

            # Make sure we find the global optimum [4, 4, 4] without constraints
            with torch.random.fork_rng():
                torch.manual_seed(0)
                candidates, acq_value = optimize_acqf(
                    acq_function=mock_acq_function,
                    bounds=bounds,
                    q=1,
                    num_restarts=num_restarts,
                    sequential=True,
                    raw_samples=16,
                )
            self.assertTrue(torch.allclose(candidates, 4 * torch.ones(3, **tkwargs)))

            # Constrain the sum to be <= 4 in which case the solution is a
            # permutation of [4, 0, 0]
            def nlc1(x):
                return 4 - x.sum(dim=-1)

            batch_initial_conditions = torch.tensor([[[0.5, 0.5, 3]]], **tkwargs)
            candidates, acq_value = optimize_acqf(
                acq_function=mock_acq_function,
                bounds=bounds,
                q=1,
                nonlinear_inequality_constraints=[nlc1],
                batch_initial_conditions=batch_initial_conditions,
                num_restarts=1,
            )
            self.assertTrue(
                torch.allclose(
                    torch.sort(candidates).values,
                    torch.tensor([[0, 0, 4]], **tkwargs),
                )
            )
            self.assertTrue(
                torch.allclose(acq_value, torch.tensor([4], **tkwargs), atol=1e-3)
            )

            # Make sure we return the initial solution if SLSQP fails to return
            # a feasible point.
            with mock.patch("botorch.generation.gen.minimize") as mock_minimize:
                mock_minimize.return_value = OptimizeResult(x=np.array([4, 4, 4]))
                candidates, acq_value = optimize_acqf(
                    acq_function=mock_acq_function,
                    bounds=bounds,
                    q=1,
                    nonlinear_inequality_constraints=[nlc1],
                    batch_initial_conditions=batch_initial_conditions,
                    num_restarts=1,
                )
                self.assertTrue(torch.allclose(candidates, batch_initial_conditions))

            # Constrain all variables to be >= 1. The global optimum is 2.45 and
            # is attained by some permutation of [1, 1, 2]
            def nlc2(x):
                return x[..., 0] - 1

            def nlc3(x):
                return x[..., 1] - 1

            def nlc4(x):
                return x[..., 2] - 1

            with torch.random.fork_rng():
                torch.manual_seed(0)
                batch_initial_conditions = 1 + 0.33 * torch.rand(
                    num_restarts, 1, 3, **tkwargs
                )
            candidates, acq_value = optimize_acqf(
                acq_function=mock_acq_function,
                bounds=bounds,
                q=1,
                nonlinear_inequality_constraints=[nlc1, nlc2, nlc3, nlc4],
                batch_initial_conditions=batch_initial_conditions,
                num_restarts=num_restarts,
            )
            self.assertTrue(
                torch.allclose(
                    torch.sort(candidates).values,
                    torch.tensor([[1, 1, 2]], **tkwargs),
                )
            )
            self.assertTrue(
                torch.allclose(acq_value, torch.tensor(2.45, **tkwargs), atol=1e-3)
            )

            # Make sure fixed features aren't supported
            with self.assertRaisesRegex(
                NotImplementedError,
                "Fixed features are not supported when non-linear inequality "
                "constraints are given.",
            ):
                optimize_acqf(
                    acq_function=mock_acq_function,
                    bounds=bounds,
                    q=1,
                    nonlinear_inequality_constraints=[nlc1, nlc2, nlc3, nlc4],
                    batch_initial_conditions=batch_initial_conditions,
                    num_restarts=num_restarts,
                    fixed_features={0: 0.1},
                )

            # Constraints must be passed in as lists
            with self.assertRaisesRegex(
                ValueError,
                "`nonlinear_inequality_constraints` must be a list of callables, "
                "got <class 'function'>.",
            ):
                optimize_acqf(
                    acq_function=mock_acq_function,
                    bounds=bounds,
                    q=1,
                    nonlinear_inequality_constraints=nlc1,
                    num_restarts=num_restarts,
                    batch_initial_conditions=batch_initial_conditions,
                )

            # batch_initial_conditions must be given
            with self.assertRaisesRegex(
                NotImplementedError,
                "`batch_initial_conditions` must be given if there are non-linear "
                "inequality constraints.",
            ):
                optimize_acqf(
                    acq_function=mock_acq_function,
                    bounds=bounds,
                    q=1,
                    nonlinear_inequality_constraints=[nlc1],
                    num_restarts=num_restarts,
                )

            # batch_initial_conditions must be feasible
            with self.assertRaisesRegex(
                ValueError,
                "`batch_initial_conditions` must satisfy the non-linear "
                "inequality constraints.",
            ):
                optimize_acqf(
                    acq_function=mock_acq_function,
                    bounds=bounds,
                    q=1,
                    nonlinear_inequality_constraints=[nlc1],
                    num_restarts=num_restarts,
                    batch_initial_conditions=4 * torch.ones(1, 1, 3, **tkwargs),
                )
            # Explicitly setting batch_limit to be >1 should raise
            with self.assertRaisesRegex(
                ValueError,
                "`batch_limit` must be 1 when non-linear inequality constraints "
                "are given.",
            ):
                optimize_acqf(
                    acq_function=mock_acq_function,
                    bounds=bounds,
                    q=1,
                    nonlinear_inequality_constraints=[nlc1],
                    batch_initial_conditions=torch.rand(5, 1, 3, **tkwargs),
                    num_restarts=5,
                    options={"batch_limit": 5},
                )

    def test_constraint_caching(self):
        def nlc(x):
            return 4 - x.sum(dim=-1)

        class FunWrapperWithCallCount:
            def __init__(self):
                self.call_count = 0

            def __call__(self, x, f):
                self.call_count += 1
                X = torch.from_numpy(x).view(-1).contiguous().requires_grad_(True)
                loss = f(X).sum()
                gradf = _arrayify(torch.autograd.grad(loss, X)[0].contiguous().view(-1))
                return loss.item(), gradf

        f_np_wrapper = FunWrapperWithCallCount()
        f_obj, f_grad = _make_f_and_grad_nonlinear_inequality_constraints(
            f_np_wrapper=f_np_wrapper, nlc=nlc
        )
        x1, x2 = np.array([1.0, 0.5, 0.25]), np.array([1.0, 0.5, 0.5])
        # Call f_obj once, this requires calling f_np_wrapper
        self.assertEqual(f_obj(x1), 2.25)
        self.assertEqual(f_np_wrapper.call_count, 1)
        # Call f_obj again, we should use the cached value this time
        self.assertEqual(f_obj(x1), 2.25)
        self.assertEqual(f_np_wrapper.call_count, 1)
        # Call f_grad, we should use the cached value here as well
        self.assertTrue(np.array_equal(f_grad(x1), -np.ones(3)))
        self.assertEqual(f_np_wrapper.call_count, 1)
        # Call f_grad with a new input
        self.assertTrue(np.array_equal(f_grad(x2), -np.ones(3)))
        self.assertEqual(f_np_wrapper.call_count, 2)
        # Call f_obj on the new input, should use the cache
        self.assertEqual(f_obj(x2), 2.0)
        self.assertEqual(f_np_wrapper.call_count, 2)


class TestOptimizeAcqfCyclic(BotorchTestCase):
    @mock.patch("botorch.optim.optimize.optimize_acqf")  # noqa: C901
    def test_optimize_acqf_cyclic(self, mock_optimize_acqf):
        num_restarts = 2
        raw_samples = 10
        num_cycles = 2
        options = {}
        tkwargs = {"device": self.device}
        bounds = torch.stack([torch.zeros(3), 4 * torch.ones(3)])
        inequality_constraints = [
            [torch.tensor([3]), torch.tensor([4]), torch.tensor(5)]
        ]
        mock_acq_function = MockAcquisitionFunction()
        for q, dtype in itertools.product([1, 3], (torch.float, torch.double)):
            inequality_constraints[0] = [
                t.to(**tkwargs) for t in inequality_constraints[0]
            ]
            mock_optimize_acqf.reset_mock()
            tkwargs["dtype"] = dtype
            bounds = bounds.to(**tkwargs)
            candidate_rvs = []
            acq_val_rvs = []
            for cycle_j in range(num_cycles):
                gcs_return_vals = [
                    (torch.rand(1, 3, **tkwargs), torch.rand(1, **tkwargs))
                    for _ in range(q)
                ]
                if cycle_j == 0:
                    # return `q` candidates for first call
                    candidate_rvs.append(
                        torch.cat([rv[0] for rv in gcs_return_vals], dim=-2)
                    )
                    acq_val_rvs.append(torch.cat([rv[1] for rv in gcs_return_vals]))
                else:
                    # return 1 candidate for subsequent calls
                    for rv in gcs_return_vals:
                        candidate_rvs.append(rv[0])
                        acq_val_rvs.append(rv[1])
            mock_optimize_acqf.side_effect = list(zip(candidate_rvs, acq_val_rvs))
            orig_candidates = candidate_rvs[0].clone()
            # wrap the set_X_pending method for checking that call arguments
            with mock.patch.object(
                MockAcquisitionFunction,
                "set_X_pending",
                wraps=mock_acq_function.set_X_pending,
            ) as mock_set_X_pending:
                candidates, acq_value = optimize_acqf_cyclic(
                    acq_function=mock_acq_function,
                    bounds=bounds,
                    q=q,
                    num_restarts=num_restarts,
                    raw_samples=raw_samples,
                    options=options,
                    inequality_constraints=inequality_constraints,
                    post_processing_func=rounding_func,
                    cyclic_options={"maxiter": num_cycles},
                )
                # check that X_pending is set correctly in cyclic optimization
                if q > 1:
                    x_pending_call_args_list = mock_set_X_pending.call_args_list
                    idxr = torch.ones(q, dtype=torch.bool, device=self.device)
                    for i in range(len(x_pending_call_args_list) - 1):
                        idxr[i] = 0
                        self.assertTrue(
                            torch.equal(
                                x_pending_call_args_list[i][0][0], orig_candidates[idxr]
                            )
                        )
                        idxr[i] = 1
                        orig_candidates[i] = candidate_rvs[i + 1]
                    # check reset to base_X_pendingg
                    self.assertIsNone(x_pending_call_args_list[-1][0][0])
                else:
                    mock_set_X_pending.assert_not_called()
            # check final candidates
            expected_candidates = (
                torch.cat(candidate_rvs[-q:], dim=0) if q > 1 else candidate_rvs[0]
            )
            self.assertTrue(torch.equal(candidates, expected_candidates))
            # check call arguments for optimize_acqf
            call_args_list = mock_optimize_acqf.call_args_list
            expected_call_args = {
                "acq_function": mock_acq_function,
                "bounds": bounds,
                "num_restarts": num_restarts,
                "raw_samples": raw_samples,
                "options": options,
                "inequality_constraints": inequality_constraints,
                "equality_constraints": None,
                "fixed_features": None,
                "post_processing_func": rounding_func,
                "return_best_only": True,
                "sequential": True,
            }
            orig_candidates = candidate_rvs[0].clone()
            for i in range(len(call_args_list)):
                if i == 0:
                    # first cycle
                    expected_call_args.update(
                        {"batch_initial_conditions": None, "q": q}
                    )
                else:
                    expected_call_args.update(
                        {"batch_initial_conditions": orig_candidates[i - 1 : i], "q": 1}
                    )
                    orig_candidates[i - 1] = candidate_rvs[i]
                for k, v in call_args_list[i][1].items():
                    if torch.is_tensor(v):
                        self.assertTrue(torch.equal(expected_call_args[k], v))
                    elif k == "acq_function":
                        self.assertIsInstance(
                            mock_acq_function, MockAcquisitionFunction
                        )
                    else:
                        self.assertEqual(expected_call_args[k], v)


class TestOptimizeAcqfList(BotorchTestCase):
    @mock.patch("botorch.optim.optimize.optimize_acqf")  # noqa: C901
    def test_optimize_acqf_list(self, mock_optimize_acqf):
        num_restarts = 2
        raw_samples = 10
        options = {}
        tkwargs = {"device": self.device}
        bounds = torch.stack([torch.zeros(3), 4 * torch.ones(3)])
        inequality_constraints = [
            [torch.tensor([3]), torch.tensor([4]), torch.tensor(5)]
        ]
        # reinitialize so that dtype
        mock_acq_function_1 = MockAcquisitionFunction()
        mock_acq_function_2 = MockAcquisitionFunction()
        mock_acq_function_list = [mock_acq_function_1, mock_acq_function_2]
        for num_acqf, dtype in itertools.product([1, 2], (torch.float, torch.double)):
            for m in mock_acq_function_list:
                # clear previous X_pending
                m.set_X_pending(None)
            tkwargs["dtype"] = dtype
            inequality_constraints[0] = [
                t.to(**tkwargs) for t in inequality_constraints[0]
            ]
            mock_optimize_acqf.reset_mock()
            bounds = bounds.to(**tkwargs)
            candidate_rvs = []
            acq_val_rvs = []
            gcs_return_vals = [
                (torch.rand(1, 3, **tkwargs), torch.rand(1, **tkwargs))
                for _ in range(num_acqf)
            ]
            for rv in gcs_return_vals:
                candidate_rvs.append(rv[0])
                acq_val_rvs.append(rv[1])
            side_effect = list(zip(candidate_rvs, acq_val_rvs))
            mock_optimize_acqf.side_effect = side_effect
            orig_candidates = candidate_rvs[0].clone()
            # Wrap the set_X_pending method for checking that call arguments
            with mock.patch.object(
                MockAcquisitionFunction,
                "set_X_pending",
                wraps=mock_acq_function_1.set_X_pending,
            ) as mock_set_X_pending_1, mock.patch.object(
                MockAcquisitionFunction,
                "set_X_pending",
                wraps=mock_acq_function_2.set_X_pending,
            ) as mock_set_X_pending_2:
                candidates, acq_values = optimize_acqf_list(
                    acq_function_list=mock_acq_function_list[:num_acqf],
                    bounds=bounds,
                    num_restarts=num_restarts,
                    raw_samples=raw_samples,
                    options=options,
                    inequality_constraints=inequality_constraints,
                    post_processing_func=rounding_func,
                )
                # check that X_pending is set correctly in sequential optimization
                if num_acqf > 1:
                    x_pending_call_args_list = mock_set_X_pending_2.call_args_list
                    idxr = torch.ones(num_acqf, dtype=torch.bool, device=self.device)
                    for i in range(len(x_pending_call_args_list) - 1):
                        idxr[i] = 0
                        self.assertTrue(
                            torch.equal(
                                x_pending_call_args_list[i][0][0], orig_candidates[idxr]
                            )
                        )
                        idxr[i] = 1
                        orig_candidates[i] = candidate_rvs[i + 1]
                else:
                    mock_set_X_pending_1.assert_not_called()
            # check final candidates
            expected_candidates = (
                torch.cat(candidate_rvs[-num_acqf:], dim=0)
                if num_acqf > 1
                else candidate_rvs[0]
            )
            self.assertTrue(torch.equal(candidates, expected_candidates))
            # check call arguments for optimize_acqf
            call_args_list = mock_optimize_acqf.call_args_list
            expected_call_args = {
                "acq_function": None,
                "bounds": bounds,
                "q": 1,
                "num_restarts": num_restarts,
                "raw_samples": raw_samples,
                "options": options,
                "inequality_constraints": inequality_constraints,
                "equality_constraints": None,
                "fixed_features": None,
                "post_processing_func": rounding_func,
                "batch_initial_conditions": None,
                "return_best_only": True,
                "sequential": False,
            }
            for i in range(len(call_args_list)):
                expected_call_args["acq_function"] = mock_acq_function_list[i]
                for k, v in call_args_list[i][1].items():
                    if torch.is_tensor(v):
                        self.assertTrue(torch.equal(expected_call_args[k], v))
                    elif k == "acq_function":
                        self.assertIsInstance(
                            mock_acq_function_list[i], MockAcquisitionFunction
                        )
                    else:
                        self.assertEqual(expected_call_args[k], v)

    def test_optimize_acqf_list_empty_list(self):
        with self.assertRaises(ValueError):
            optimize_acqf_list(
                acq_function_list=[],
                bounds=torch.stack([torch.zeros(3), 4 * torch.ones(3)]),
                num_restarts=2,
                raw_samples=10,
            )


class TestOptimizeAcqfMixed(BotorchTestCase):
    @mock.patch("botorch.optim.optimize.optimize_acqf")  # noqa: C901
    def test_optimize_acqf_mixed_q1(self, mock_optimize_acqf):
        num_restarts = 2
        raw_samples = 10
        q = 1
        options = {}
        tkwargs = {"device": self.device}
        bounds = torch.stack([torch.zeros(3), 4 * torch.ones(3)])
        mock_acq_function = MockAcquisitionFunction()
        for num_ff, dtype in itertools.product([1, 3], (torch.float, torch.double)):
            tkwargs["dtype"] = dtype
            mock_optimize_acqf.reset_mock()
            bounds = bounds.to(**tkwargs)

            candidate_rvs = []
            acq_val_rvs = []
            for _ in range(num_ff):
                candidate_rvs.append(torch.rand(1, 3, **tkwargs))
                acq_val_rvs.append(torch.rand(1, **tkwargs))
            fixed_features_list = [{i: i * 0.1} for i in range(num_ff)]
            side_effect = list(zip(candidate_rvs, acq_val_rvs))
            mock_optimize_acqf.side_effect = side_effect

            candidates, acq_value = optimize_acqf_mixed(
                acq_function=mock_acq_function,
                q=q,
                fixed_features_list=fixed_features_list,
                bounds=bounds,
                num_restarts=num_restarts,
                raw_samples=raw_samples,
                options=options,
                post_processing_func=rounding_func,
            )
            # compute expected output
            ff_acq_values = torch.stack(acq_val_rvs)
            best = torch.argmax(ff_acq_values)
            expected_candidates = candidate_rvs[best]
            expected_acq_value = ff_acq_values[best]
            self.assertTrue(torch.equal(candidates, expected_candidates))
            self.assertTrue(torch.equal(acq_value, expected_acq_value))
            # check call arguments for optimize_acqf
            call_args_list = mock_optimize_acqf.call_args_list
            expected_call_args = {
                "acq_function": None,
                "bounds": bounds,
                "q": q,
                "num_restarts": num_restarts,
                "raw_samples": raw_samples,
                "options": options,
                "inequality_constraints": None,
                "equality_constraints": None,
                "fixed_features": None,
                "post_processing_func": rounding_func,
                "batch_initial_conditions": None,
                "return_best_only": True,
                "sequential": False,
            }
            for i in range(len(call_args_list)):
                expected_call_args["fixed_features"] = fixed_features_list[i]
                for k, v in call_args_list[i][1].items():
                    if torch.is_tensor(v):
                        self.assertTrue(torch.equal(expected_call_args[k], v))
                    elif k == "acq_function":
                        self.assertIsInstance(v, MockAcquisitionFunction)
                    else:
                        self.assertEqual(expected_call_args[k], v)

    @mock.patch("botorch.optim.optimize.optimize_acqf")  # noqa: C901
    def test_optimize_acqf_mixed_q2(self, mock_optimize_acqf):
        num_restarts = 2
        raw_samples = 10
        q = 2
        options = {}
        tkwargs = {"device": self.device}
        bounds = torch.stack([torch.zeros(3), 4 * torch.ones(3)])
        mock_acq_functions = [
            MockAcquisitionFunction(),
            MockOneShotEvaluateAcquisitionFunction(),
        ]
        for num_ff, dtype, mock_acq_function in itertools.product(
            [1, 3], (torch.float, torch.double), mock_acq_functions
        ):
            tkwargs["dtype"] = dtype
            mock_optimize_acqf.reset_mock()
            bounds = bounds.to(**tkwargs)

            fixed_features_list = [{i: i * 0.1} for i in range(num_ff)]
            candidate_rvs, exp_candidates, acq_val_rvs = [], [], []
            # generate mock side effects and compute expected outputs
            for _ in range(q):
                candidate_rvs_q = [torch.rand(1, 3, **tkwargs) for _ in range(num_ff)]
                acq_val_rvs_q = [torch.rand(1, **tkwargs) for _ in range(num_ff)]
                best = torch.argmax(torch.stack(acq_val_rvs_q))
                exp_candidates.append(candidate_rvs_q[best])
                candidate_rvs += candidate_rvs_q
                acq_val_rvs += acq_val_rvs_q
            side_effect = list(zip(candidate_rvs, acq_val_rvs))
            mock_optimize_acqf.side_effect = side_effect

            candidates, acq_value = optimize_acqf_mixed(
                acq_function=mock_acq_function,
                q=q,
                fixed_features_list=fixed_features_list,
                bounds=bounds,
                num_restarts=num_restarts,
                raw_samples=raw_samples,
                options=options,
                post_processing_func=rounding_func,
            )

            expected_candidates = torch.cat(exp_candidates, dim=-2)
            if isinstance(mock_acq_function, MockOneShotEvaluateAcquisitionFunction):
                expected_acq_value = mock_acq_function.evaluate(
                    expected_candidates, bounds=bounds
                )
            else:
                expected_acq_value = mock_acq_function(expected_candidates)
            self.assertTrue(torch.equal(candidates, expected_candidates))
            self.assertTrue(torch.equal(acq_value, expected_acq_value))

    def test_optimize_acqf_mixed_empty_ff(self):
        with self.assertRaises(ValueError):
            mock_acq_function = MockAcquisitionFunction()
            optimize_acqf_mixed(
                acq_function=mock_acq_function,
                q=1,
                fixed_features_list=[],
                bounds=torch.stack([torch.zeros(3), 4 * torch.ones(3)]),
                num_restarts=2,
                raw_samples=10,
            )

    def test_optimize_acqf_one_shot_large_q(self):
        with self.assertRaises(ValueError):
            mock_acq_function = MockOneShotAcquisitionFunction()
            fixed_features_list = [{i: i * 0.1} for i in range(2)]
            optimize_acqf_mixed(
                acq_function=mock_acq_function,
                q=2,
                fixed_features_list=fixed_features_list,
                bounds=torch.stack([torch.zeros(3), 4 * torch.ones(3)]),
                num_restarts=2,
                raw_samples=10,
            )


class TestOptimizeAcqfDiscrete(BotorchTestCase):
    def test_optimize_acqf_discrete(self):

        for q, dtype in itertools.product((1, 2), (torch.float, torch.double)):
            tkwargs = {"device": self.device, "dtype": dtype}

            mock_acq_function = SquaredAcquisitionFunction()
            mock_acq_function.set_X_pending(None)

            # ensure proper raising of errors if no choices
            with self.assertRaisesRegex(InputDataError, "`choices` must be non-emtpy."):
                optimize_acqf_discrete(
                    acq_function=mock_acq_function,
                    q=q,
                    choices=torch.empty(0, 2),
                )

            choices = torch.rand(5, 2, **tkwargs)
            exp_acq_vals = mock_acq_function(choices)

            # test unique
            candidates, acq_value = optimize_acqf_discrete(
                acq_function=mock_acq_function,
                q=q,
                choices=choices,
            )
            best_idcs = torch.topk(exp_acq_vals, q).indices
            expected_candidates = choices[best_idcs]
            expected_acq_value = exp_acq_vals[best_idcs]
            self.assertTrue(torch.allclose(acq_value, expected_acq_value))
            self.assertTrue(torch.allclose(candidates, expected_candidates))

            # test non-unique (test does not properly use pending points)
            candidates, acq_value = optimize_acqf_discrete(
                acq_function=mock_acq_function, q=q, choices=choices, unique=False
            )
            best_idx = torch.argmax(exp_acq_vals)
            expected_candidates = choices[best_idx].repeat(q, 1)
            expected_acq_value = exp_acq_vals[best_idx].repeat(q)
            self.assertTrue(torch.allclose(acq_value, expected_acq_value))
            self.assertTrue(torch.allclose(candidates, expected_candidates))

            # test max_batch_limit
            candidates, acq_value = optimize_acqf_discrete(
                acq_function=mock_acq_function, q=q, choices=choices, max_batch_size=3
            )
            best_idcs = torch.topk(exp_acq_vals, q).indices
            expected_candidates = choices[best_idcs]
            expected_acq_value = exp_acq_vals[best_idcs]
            self.assertTrue(torch.allclose(acq_value, expected_acq_value))
            self.assertTrue(torch.allclose(candidates, expected_candidates))

            # test max_batch_limit & unique
            candidates, acq_value = optimize_acqf_discrete(
                acq_function=mock_acq_function,
                q=q,
                choices=choices,
                unique=False,
                max_batch_size=3,
            )
            best_idx = torch.argmax(exp_acq_vals)
            expected_candidates = choices[best_idx].repeat(q, 1)
            expected_acq_value = exp_acq_vals[best_idx].repeat(q)
            self.assertTrue(torch.allclose(acq_value, expected_acq_value))
            self.assertTrue(torch.allclose(candidates, expected_candidates))

        with self.assertRaises(UnsupportedError):
            acqf = MockOneShotAcquisitionFunction()
            optimize_acqf_discrete(
                acq_function=acqf,
                q=1,
                choices=torch.tensor([[0.5], [0.2]]),
            )

    def test_optimize_acqf_discrete_local_search(self):
        for q, dtype in itertools.product((1, 2), (torch.float, torch.double)):
            tkwargs = {"device": self.device, "dtype": dtype}

            mock_acq_function = SquaredAcquisitionFunction()
            mock_acq_function.set_X_pending(None)
            discrete_choices = [
                torch.tensor([0, 1, 6], **tkwargs),
                torch.tensor([2, 3, 4], **tkwargs),
                torch.tensor([5, 6, 9], **tkwargs),
            ]

            # make sure we can find the global optimum
            candidates, acq_value = optimize_acqf_discrete_local_search(
                acq_function=mock_acq_function,
                q=q,
                discrete_choices=discrete_choices,
                raw_samples=1,
                num_restarts=1,
            )
            self.assertTrue(
                torch.allclose(candidates[0], torch.tensor([6, 4, 9], **tkwargs))
            )
            if q > 1:  # there are three local minima
                self.assertTrue(
                    torch.allclose(candidates[1], torch.tensor([6, 3, 9], **tkwargs))
                    or torch.allclose(candidates[1], torch.tensor([1, 4, 9], **tkwargs))
                    or torch.allclose(candidates[1], torch.tensor([6, 4, 6], **tkwargs))
                )

            # same but with unique=False
            candidates, acq_value = optimize_acqf_discrete_local_search(
                acq_function=mock_acq_function,
                q=q,
                discrete_choices=discrete_choices,
                raw_samples=1,
                num_restarts=1,
                unique=False,
            )
            expected_candidates = torch.tensor([[6, 4, 9], [6, 4, 9]], **tkwargs)
            self.assertTrue(torch.allclose(candidates, expected_candidates[:q]))

            # test X_avoid and batch_initial_conditions
            candidates, acq_value = optimize_acqf_discrete_local_search(
                acq_function=mock_acq_function,
                q=q,
                discrete_choices=discrete_choices,
                X_avoid=torch.tensor([[6, 4, 9]], **tkwargs),
                batch_initial_conditions=torch.tensor([[0, 2, 5]], **tkwargs).unsqueeze(
                    1
                ),
            )
            self.assertTrue(
                torch.allclose(candidates[0], torch.tensor([6, 3, 9], **tkwargs))
            )
            if q > 1:  # there are two local minima
                self.assertTrue(
                    torch.allclose(candidates[1], torch.tensor([6, 2, 9], **tkwargs))
                )

            # test inequality constraints
            inequality_constraints = [
                (
                    torch.tensor([2], device=self.device),
                    -1 * torch.ones(1, **tkwargs),
                    -6 * torch.ones(1, **tkwargs),
                )
            ]
            candidates, acq_value = optimize_acqf_discrete_local_search(
                acq_function=mock_acq_function,
                q=q,
                discrete_choices=discrete_choices,
                raw_samples=1,
                num_restarts=1,
                inequality_constraints=inequality_constraints,
            )
            self.assertTrue(
                torch.allclose(candidates[0], torch.tensor([6, 4, 6], **tkwargs))
            )
            if q > 1:  # there are three local minima
                self.assertTrue(
                    torch.allclose(candidates[1], torch.tensor([6, 4, 5], **tkwargs))
                    or torch.allclose(candidates[1], torch.tensor([6, 3, 6], **tkwargs))
                    or torch.allclose(candidates[1], torch.tensor([1, 4, 6], **tkwargs))
                )

            # make sure we break if there are no neighbors
            optimize_acqf_discrete_local_search(
                acq_function=mock_acq_function,
                q=q,
                discrete_choices=[
                    torch.tensor([0, 1], **tkwargs),
                    torch.tensor([1], **tkwargs),
                ],
                raw_samples=1,
                num_restarts=1,
            )

            # test _filter_infeasible
            X = torch.tensor([[0, 2, 5], [0, 2, 6], [0, 2, 9]], **tkwargs)
            X_filtered = _filter_infeasible(
                X=X, inequality_constraints=inequality_constraints
            )
            self.assertTrue(torch.allclose(X[:2], X_filtered))

            # test _filter_invalid
            X_filtered = _filter_invalid(X=X, X_avoid=X[1].unsqueeze(0))
            self.assertTrue(torch.allclose(X[[0, 2]], X_filtered))
            X_filtered = _filter_invalid(X=X, X_avoid=X[[0, 2]])
            self.assertTrue(torch.allclose(X[1].unsqueeze(0), X_filtered))

            # test _generate_neighbors
            X_loc = _generate_neighbors(
                x=torch.tensor([0, 2, 6], **tkwargs).unsqueeze(0),
                discrete_choices=discrete_choices,
                X_avoid=torch.tensor([[0, 3, 6], [0, 2, 5]], **tkwargs),
                inequality_constraints=inequality_constraints,
            )
            self.assertTrue(
                torch.allclose(
                    X_loc, torch.tensor([[1, 2, 6], [6, 2, 6], [0, 4, 6]], **tkwargs)
                )
            )

            # test _gen_batch_initial_conditions_local_search
            with self.assertRaisesRegex(RuntimeError, "Failed to generate"):
                _gen_batch_initial_conditions_local_search(
                    discrete_choices=discrete_choices,
                    raw_samples=1,
                    X_avoid=torch.zeros(0, 3, **tkwargs),
                    inequality_constraints=[],
                    min_points=30,
                )

            X = _gen_batch_initial_conditions_local_search(
                discrete_choices=discrete_choices,
                raw_samples=1,
                X_avoid=torch.zeros(0, 3, **tkwargs),
                inequality_constraints=[],
                min_points=20,
            )
            self.assertEqual(len(X), 20)
            self.assertTrue(torch.allclose(torch.unique(X, dim=0), X))<|MERGE_RESOLUTION|>--- conflicted
+++ resolved
@@ -41,11 +41,7 @@
     def __init__(self, num_fantasies=2):
         """
         Args:
-<<<<<<< HEAD
-            num_fantasies: Defaults to 2.
-=======
             num_fantasies: Number of fantasies. Defaults to 2.
->>>>>>> ddf9b002
         """
         super().__init__()
         self.num_fantasies = num_fantasies
@@ -64,11 +60,7 @@
     def __init__(self, model=None):
         """
         Args:
-<<<<<<< HEAD
-            model: Defaults to None.
-=======
             model: A fitted model. Defaults to None.
->>>>>>> ddf9b002
         """
         super().__init__(model=model)
 
