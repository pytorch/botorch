#!/usr/bin/env python3
# Copyright (c) Meta Platforms, Inc. and affiliates.
#
# This source code is licensed under the MIT license found in the
# LICENSE file in the root directory of this source tree.

from __future__ import annotations

import itertools
import warnings
from typing import Any, Dict, Type
from unittest import mock

import numpy as np
import torch
from botorch.exceptions.errors import BotorchError
from botorch.models import FixedNoiseGP
<<<<<<< HEAD
=======
from botorch.sampling.pathwise import draw_matheron_paths
>>>>>>> 9d6c638b
from botorch.utils.sampling import (
    _convert_bounds_to_inequality_constraints,
    batched_multinomial,
    DelaunayPolytopeSampler,
    draw_sobol_samples,
    find_interior_point,
    get_polytope_samples,
    HitAndRunPolytopeSampler,
    manual_seed,
    normalize_linear_constraints,
    optimize_posterior_samples,
    PolytopeSampler,
    sample_hypersphere,
    sample_simplex,
    sparse_to_dense_constraints,
    optimize_posterior_samples,
)
from botorch.sampling.pathwise import draw_matheron_paths
from botorch.utils.testing import BotorchTestCase


class TestManualSeed(BotorchTestCase):
    def test_manual_seed(self):
        initial_state = torch.random.get_rng_state()
        with manual_seed():
            self.assertTrue(torch.all(torch.random.get_rng_state() == initial_state))
        with manual_seed(1234):
            self.assertFalse(torch.all(torch.random.get_rng_state() == initial_state))
        self.assertTrue(torch.all(torch.random.get_rng_state() == initial_state))


class TestSampleUtils(BotorchTestCase):
    def test_draw_sobol_samples(self):
        batch_shapes = [None, [3, 5], torch.Size([2]), (5, 3, 2, 3), []]
        for d, q, n, batch_shape, seed, dtype in itertools.product(
            (1, 3),
            (1, 2),
            (2, 5),
            batch_shapes,
            (None, 1234),
            (torch.float, torch.double),
        ):
            tkwargs = {"device": self.device, "dtype": dtype}
            bounds = torch.stack([torch.rand(d), 1 + torch.rand(d)]).to(**tkwargs)
            samples = draw_sobol_samples(
                bounds=bounds, n=n, q=q, batch_shape=batch_shape, seed=seed
            )
            batch_shape = batch_shape or torch.Size()
            self.assertEqual(samples.shape, torch.Size([n, *batch_shape, q, d]))
            self.assertTrue(torch.all(samples >= bounds[0]))
            self.assertTrue(torch.all(samples <= bounds[1]))
            self.assertEqual(samples.device.type, self.device.type)
            self.assertEqual(samples.dtype, dtype)

    def test_sample_simplex(self):
        for d, n, qmc, seed, dtype in itertools.product(
            (1, 2, 3), (2, 5), (False, True), (None, 1234), (torch.float, torch.double)
        ):
            samples = sample_simplex(
                d=d, n=n, qmc=qmc, seed=seed, device=self.device, dtype=dtype
            )
            self.assertEqual(samples.shape, torch.Size([n, d]))
            self.assertTrue(torch.all(samples >= 0))
            self.assertTrue(torch.all(samples <= 1))
            self.assertTrue(torch.max((samples.sum(dim=-1) - 1).abs()) < 1e-5)
            self.assertEqual(samples.device.type, self.device.type)
            self.assertEqual(samples.dtype, dtype)

    def test_sample_hypersphere(self):
        for d, n, qmc, seed, dtype in itertools.product(
            (1, 2, 3), (2, 5), (False, True), (None, 1234), (torch.float, torch.double)
        ):
            samples = sample_hypersphere(
                d=d, n=n, qmc=qmc, seed=seed, device=self.device, dtype=dtype
            )
            self.assertEqual(samples.shape, torch.Size([n, d]))
            self.assertTrue(torch.max((samples.pow(2).sum(dim=-1) - 1).abs()) < 1e-5)
            self.assertEqual(samples.device.type, self.device.type)
            self.assertEqual(samples.dtype, dtype)

    def test_batched_multinomial(self):
        num_categories = 5
        num_samples = 4
        Trulse = (True, False)
        for batch_shape, dtype, replacement, use_gen, use_out in itertools.product(
            ([], [3], [2, 3]), (torch.float, torch.double), Trulse, Trulse, Trulse
        ):
            weights = torch.rand(*batch_shape, num_categories, dtype=dtype)
            out = None
            if use_out:
                out = torch.empty(*batch_shape, num_samples, dtype=torch.long)
            samples = batched_multinomial(
                weights,
                num_samples,
                replacement=replacement,
                generator=torch.Generator() if use_gen else None,
                out=out,
            )
            self.assertEqual(samples.shape, torch.Size([*batch_shape, num_samples]))
            if use_out:
                self.assertTrue(torch.equal(samples, out))
            if not replacement:
                for s in samples.view(-1, num_samples):
                    self.assertTrue(torch.unique(s).size(0), num_samples)

    def test_convert_bounds_to_inequality_constraints(self):
        for dtype in (torch.float, torch.double):
            tkwargs = {"device": self.device, "dtype": dtype}
            # test basic case with no indefinite bounds
            lower_bounds = torch.rand(3, **tkwargs)
            upper_bounds = torch.rand_like(lower_bounds) + lower_bounds
            bounds = torch.stack([lower_bounds, upper_bounds], dim=0)
            A, b = _convert_bounds_to_inequality_constraints(bounds=bounds)
            identity = torch.eye(3, **tkwargs)
            self.assertTrue(torch.equal(A[:3], -identity))
            self.assertTrue(torch.equal(A[3:], identity))
            self.assertTrue(torch.equal(b[:3], -bounds[:1].t()))
            self.assertTrue(torch.equal(b[3:], bounds[1:].t()))
            # test filtering of indefinite bounds
            inf = float("inf")
            bounds = torch.tensor(
                [[-3.0, -inf, -inf], [inf, 2.0, inf]],
                **tkwargs,
            )
            A, b = _convert_bounds_to_inequality_constraints(bounds=bounds)
            A_xpct = torch.tensor([[-1.0, -0.0, -0.0], [0.0, 1.0, 0.0]], **tkwargs)
            b_xpct = torch.tensor([[3.0], [2.0]], **tkwargs)
            self.assertTrue(torch.equal(A, A_xpct))
            self.assertTrue(torch.equal(b, b_xpct))

    def test_sparse_to_dense_constraints(self):
        tkwargs = {"device": self.device}
        for dtype in (torch.float, torch.double):
            tkwargs["dtype"] = dtype
            inequality_constraints = [
                (
                    torch.tensor([3], **tkwargs),
                    torch.tensor([4], **tkwargs),
                    3,
                )
            ]
            (A, b) = sparse_to_dense_constraints(
                d=4, constraints=inequality_constraints
            )
            expected_A = torch.tensor([[0.0, 0.0, 0.0, 4.0]], **tkwargs)
            self.assertTrue(torch.equal(A, expected_A))
            expected_b = torch.tensor([[3.0]], **tkwargs)
            self.assertTrue(torch.equal(b, expected_b))

    def test_normalize_linear_constraints(self):
        tkwargs = {"device": self.device}
        for dtype in (torch.float, torch.double):
            tkwargs["dtype"] = dtype
            constraints = [
                (
                    torch.tensor([1, 2, 0], dtype=torch.int64, device=self.device),
                    torch.tensor([1.0, 1.0, 1.0], **tkwargs),
                    1.0,
                )
            ]
            bounds = torch.tensor(
                [[0.1, 0.3, 0.1, 30.0], [0.6, 0.7, 0.7, 700.0]], **tkwargs
            )
            new_constraints = normalize_linear_constraints(bounds, constraints)
            expected_coefficients = torch.tensor([0.4000, 0.6000, 0.5000], **tkwargs)
            self.assertTrue(
                torch.allclose(new_constraints[0][1], expected_coefficients)
            )
            expected_rhs = 0.5
            self.assertAlmostEqual(new_constraints[0][-1], expected_rhs)

    def test_normalize_linear_constraints_wrong_dtype(self):
        for dtype in (torch.float, torch.double):
            with self.subTest(dtype=dtype):
                tkwargs = {"device": self.device, "dtype": dtype}
                constraints = [
                    (
                        torch.ones(3, dtype=torch.float, device=self.device),
                        torch.ones(3, **tkwargs),
                        1.0,
                    )
                ]
                bounds = torch.zeros(2, 4, **tkwargs)
                msg = "tensors used as indices must be long, byte or bool tensors"
                with self.assertRaises(IndexError, msg=msg):
                    normalize_linear_constraints(bounds, constraints)

    def test_find_interior_point(self):
        # basic problem: 1 <= x_1 <= 2, 2 <= x_2 <= 3
        A = np.concatenate([np.eye(2), -np.eye(2)], axis=0)
        b = np.array([2.0, 3.0, -1.0, -2.0])
        x = find_interior_point(A=A, b=b)
        self.assertTrue(np.allclose(x, np.array([1.5, 2.5])))
        # problem w/ negatives variables: -2 <= x_1 <= -1, -3 <= x_2 <= -2
        b = np.array([-1.0, -2.0, 2.0, 3.0])
        x = find_interior_point(A=A, b=b)
        self.assertTrue(np.allclose(x, np.array([-1.5, -2.5])))
        # problem with bound on a single variable: x_1 <= 0
        A = np.array([[1.0, 0.0]])
        b = np.zeros(1)
        x = find_interior_point(A=A, b=b)
        self.assertLessEqual(x[0].item(), 0.0)
        # unbounded problem: x >= 3
        A = np.array([[-1.0]])
        b = np.array([-3.0])
        x = find_interior_point(A=A, b=b)
        self.assertAlmostEqual(x.item(), 5.0, places=4)

    def test_get_polytope_samples_wrong_inequality_constraints_dtype(self):
        for dtype in (torch.float, torch.double):
            with self.subTest(dtype=dtype):
                tkwargs = {"device": self.device, "dtype": dtype}
                bounds = torch.zeros(2, 4, **tkwargs)
                inequality_constraints = [
                    (
                        torch.tensor([3], dtype=torch.float, device=self.device),
                        torch.tensor([-4], **tkwargs),
                        -3,
                    )
                ]

                msg = (
                    "Normalizing `inequality_constraints` failed. Check that the first "
                    "element of `inequality_constraints` is the correct dtype following"
                    " the previous IndexError."
                )
                msg_orig = "tensors used as indices must be long, byte or bool tensors"

                with self.assertRaisesRegex(ValueError, msg), self.assertRaisesRegex(
                    IndexError, msg_orig
                ):
                    get_polytope_samples(
                        n=5,
                        bounds=bounds,
                        inequality_constraints=inequality_constraints,
                    )

    def test_get_polytope_samples_wrong_equality_constraints_dtype(self):
        for dtype in (torch.float, torch.double):
            with self.subTest(dtype=dtype):
                tkwargs = {"device": self.device, "dtype": dtype}
                bounds = torch.zeros(2, 4, **tkwargs)

                equality_constraints = [
                    (
                        torch.tensor([0], dtype=torch.float, device=self.device),
                        torch.tensor([1], **tkwargs),
                        0.5,
                    )
                ]
                msg = (
                    "Normalizing `equality_constraints` failed. Check that the first "
                    "element of `equality_constraints` is the correct dtype following "
                    "the previous IndexError."
                )
                msg_orig = "tensors used as indices must be long, byte or bool tensors"

                with self.assertRaisesRegex(ValueError, msg), self.assertRaisesRegex(
                    IndexError, msg_orig
                ):
                    get_polytope_samples(
                        n=5,
                        bounds=bounds,
                        equality_constraints=equality_constraints,
                    )

    def test_get_polytope_samples(self):
        tkwargs = {"device": self.device}
        for dtype in (torch.float, torch.double):
            tkwargs["dtype"] = dtype
            bounds = torch.zeros(2, 4, **tkwargs)
            bounds[1] = 1
            inequality_constraints = [
                (
                    torch.tensor([3], dtype=torch.int64, device=self.device),
                    torch.tensor([-4], **tkwargs),
                    -3,
                )
            ]
            equality_constraints = [
                (
                    torch.tensor([0], dtype=torch.int64, device=self.device),
                    torch.tensor([1], **tkwargs),
                    0.5,
                )
            ]
            dense_equality_constraints = sparse_to_dense_constraints(
                d=4, constraints=equality_constraints
            )
            with manual_seed(0):
                samps = get_polytope_samples(
                    n=5,
                    bounds=bounds,
                    inequality_constraints=inequality_constraints,
                    equality_constraints=equality_constraints,
                    seed=0,
                    thinning=3,
                    n_burnin=2,
                )
            (A, b) = sparse_to_dense_constraints(
                d=4, constraints=inequality_constraints
            )
            dense_inequality_constraints = (-A, -b)
            with manual_seed(0):
                expected_samps = HitAndRunPolytopeSampler(
                    bounds=bounds,
                    inequality_constraints=dense_inequality_constraints,
                    equality_constraints=dense_equality_constraints,
                    n_burnin=2,
                ).draw(15, seed=0)[::3]
            self.assertTrue(torch.equal(samps, expected_samps))

            # test no equality constraints
            with manual_seed(0):
                samps = get_polytope_samples(
                    n=5,
                    bounds=bounds,
                    inequality_constraints=inequality_constraints,
                    seed=0,
                    thinning=3,
                    n_burnin=2,
                )
            with manual_seed(0):
                expected_samps = HitAndRunPolytopeSampler(
                    bounds=bounds,
                    inequality_constraints=dense_inequality_constraints,
                    n_burnin=2,
                ).draw(15, seed=0)[::3]
            self.assertTrue(torch.equal(samps, expected_samps))

            # test no inequality constraints
            with manual_seed(0):
                samps = get_polytope_samples(
                    n=5,
                    bounds=bounds,
                    equality_constraints=equality_constraints,
                    seed=0,
                    thinning=3,
                    n_burnin=2,
                )
            with manual_seed(0):
                expected_samps = HitAndRunPolytopeSampler(
                    bounds=bounds,
                    equality_constraints=dense_equality_constraints,
                    n_burnin=2,
                ).draw(15, seed=0)[::3]
            self.assertTrue(torch.equal(samps, expected_samps))


class PolytopeSamplerTestBase:
    sampler_class: Type[PolytopeSampler]
    sampler_kwargs: Dict[str, Any] = {}

    def setUp(self):
        self.bounds = torch.zeros(2, 3, device=self.device)
        self.bounds[1] = 1
        self.A = torch.tensor(
            [
                [-1.0, 0.0, 0.0],
                [1.0, 0.0, 0.0],
                [0.0, -1.0, 0.0],
                [0.0, 0.0, -1.0],
                [0.0, 4.0, 1.0],
            ],
            device=self.device,
        )
        self.b = torch.tensor([[0.0], [1.0], [0.0], [0.0], [1.0]], device=self.device)
        self.x0 = torch.tensor([0.1, 0.1, 0.1], device=self.device).unsqueeze(-1)

    def test_sample_polytope(self):
        for dtype in (torch.float, torch.double):
            A = self.A.to(dtype)
            b = self.b.to(dtype)
            x0 = self.x0.to(dtype)
            bounds = self.bounds.to(dtype)
            for interior_point in [x0, None]:
                sampler = self.sampler_class(
                    inequality_constraints=(A, b),
                    bounds=bounds,
                    interior_point=interior_point,
                    **self.sampler_kwargs,
                )
                samples = sampler.draw(n=10, seed=1)
                self.assertEqual(((A @ samples.t() - b) > 0).sum().item(), 0)
                self.assertTrue((samples <= bounds[1]).all())
                self.assertTrue((samples >= bounds[0]).all())
                # make sure we can draw mulitple samples
                more_samples = sampler.draw(n=5)
                self.assertEqual(((A @ more_samples.t() - b) > 0).sum().item(), 0)
                self.assertTrue((more_samples <= bounds[1]).all())
                self.assertTrue((more_samples >= bounds[0]).all())

    def test_sample_polytope_with_eq_constraints(self):
        for dtype in (torch.float, torch.double):
            A = self.A.to(dtype)
            b = self.b.to(dtype)
            x0 = self.x0.to(dtype)
            bounds = self.bounds.to(dtype)
            C = torch.tensor([[1.0, -1, 0.0]], device=self.device, dtype=dtype)
            d = torch.zeros(1, 1, device=self.device, dtype=dtype)

            for interior_point in [x0, None]:
                sampler = self.sampler_class(
                    inequality_constraints=(A, b),
                    equality_constraints=(C, d),
                    bounds=bounds,
                    interior_point=interior_point,
                    **self.sampler_kwargs,
                )
                samples = sampler.draw(n=10, seed=1)
                inequality_satisfied = ((A @ samples.t() - b) > 0).sum().item() == 0
                equality_satisfied = (C @ samples.t() - d).abs().sum().item() < 1e-6
                self.assertTrue(inequality_satisfied)
                self.assertTrue(equality_satisfied)
                self.assertTrue((samples <= bounds[1]).all())
                self.assertTrue((samples >= bounds[0]).all())
                # test no inequality constraints
                sampler = self.sampler_class(
                    equality_constraints=(C, d),
                    bounds=bounds,
                    interior_point=interior_point,
                    **self.sampler_kwargs,
                )
                samples = sampler.draw(n=10, seed=1)
                equality_satisfied = (C @ samples.t() - d).abs().sum().item() < 1e-6
                self.assertTrue(equality_satisfied)
                self.assertTrue((samples <= bounds[1]).all())
                self.assertTrue((samples >= bounds[0]).all())
                # test no inequality constraints or bounds
                with self.assertRaises(BotorchError):
                    self.sampler_class(
                        equality_constraints=(C, d),
                        interior_point=interior_point,
                        **self.sampler_kwargs,
                    )

    def test_sample_polytope_1d(self):
        for dtype in (torch.float, torch.double):
            A = torch.tensor(
                [[-1.0, 0.0], [0.0, -1.0], [1.0, 1.0]], device=self.device, dtype=dtype
            )
            b = torch.tensor([[0.0], [0.0], [1.0]], device=self.device, dtype=dtype)
            C = torch.tensor([[1.0, -1.0]], device=self.device, dtype=dtype)
            x0 = torch.tensor([[0.1], [0.1]], device=self.device, dtype=dtype)
            C = torch.tensor([[1.0, -1.0]], device=self.device, dtype=dtype)
            d = torch.tensor([[0.0]], device=self.device, dtype=dtype)
            bounds = self.bounds[:, :2].to(dtype=dtype)
            for interior_point in [x0, None]:
                sampler = self.sampler_class(
                    inequality_constraints=(A, b),
                    equality_constraints=(C, d),
                    bounds=bounds,
                    interior_point=interior_point,
                    **self.sampler_kwargs,
                )
                samples = sampler.draw(n=10, seed=1)
                inequality_satisfied = ((A @ samples.t() - b) > 0).sum().item() == 0
                equality_satisfied = (C @ samples.t() - d).abs().sum().item() < 1e-6
                self.assertTrue(inequality_satisfied)
                self.assertTrue(equality_satisfied)
                self.assertTrue((samples <= bounds[1]).all())
                self.assertTrue((samples >= bounds[0]).all())

    def test_initial_point(self):
        for dtype in (torch.float, torch.double):
            A = torch.tensor(
                [[0.0, -1.0, 0.0], [0.0, -1.0, 0.0], [0.0, 4.0, 0.0]],
                device=self.device,
                dtype=dtype,
            )
            b = torch.tensor([[0.0], [-1.0], [1.0]], device=self.device, dtype=dtype)
            x0 = self.x0.to(dtype)

            # testing for infeasibility of the initial point and
            # infeasibility of the original LP (status 2 of the linprog output).
            for interior_point in [x0, None]:
                with self.assertRaises(ValueError):
                    self.sampler_class(
                        inequality_constraints=(A, b), interior_point=interior_point
                    )

            class Result:
                status = 1
                message = "mock status 1"

            # testing for only status 1 of the LP
            with mock.patch("scipy.optimize.linprog") as mock_linprog:
                mock_linprog.return_value = Result()
                with self.assertRaises(ValueError):
                    self.sampler_class(inequality_constraints=(A, b))


class TestHitAndRunPolytopeSampler(PolytopeSamplerTestBase, BotorchTestCase):
    sampler_class = HitAndRunPolytopeSampler
    sampler_kwargs = {"n_burnin": 2}


class TestDelaunayPolytopeSampler(PolytopeSamplerTestBase, BotorchTestCase):
    sampler_class = DelaunayPolytopeSampler

    def test_sample_polytope_unbounded(self):
        A = torch.tensor(
            [[-1.0, 0.0, 0.0], [0.0, -1.0, 0.0], [0.0, 0.0, -1.0], [0.0, 4.0, 1.0]],
            device=self.device,
        )
        b = torch.tensor([[0.0], [0.0], [0.0], [1.0]], device=self.device)
        with self.assertRaises(ValueError):
            with warnings.catch_warnings():
                warnings.simplefilter("ignore")
                self.sampler_class(
                    inequality_constraints=(A, b),
                    interior_point=self.x0,
                    **self.sampler_kwargs,
                )


class TestOptimizePosteriorSamples(BotorchTestCase):
    def test_optimize_posterior_samples(self):
<<<<<<< HEAD
        dtypes = (torch.float32, torch.float64)
        dims = 2
        dtype = torch.float64
        eps = 1e-6
        for_testing_speed_kwargs = {"raw_samples": 250, "num_restarts": 3}
        nums_optima = (1, 7)
        batch_shapes = ((), (3,), (5, 2))
        for num_optima, batch_shape in itertools.product(nums_optima, batch_shapes):
            bounds = torch.Tensor([[0, 1]] * dims).T.to(dtype)
            X = torch.rand(*batch_shape, 52, dims).to(dtype)
            Y = torch.pow(X - 0.5, 2).sum(dim=-1, keepdim=True).to(dtype)
=======
        dims = 2
        dtype = torch.float64
        eps = 1e-6
        for_testing_speed_kwargs = {"raw_samples": 512, "num_restarts": 10}
        nums_optima = (1, 7)
        batch_shapes = ((), (3,), (5, 2))
        for num_optima, batch_shape in itertools.product(nums_optima, batch_shapes):
            bounds = torch.tensor([[0, 1]] * dims, dtype=dtype).T
            X = torch.rand(*batch_shape, 13, dims, dtype=dtype)
            Y = torch.pow(X - 0.5, 2).sum(dim=-1, keepdim=True)
>>>>>>> 9d6c638b

            # having a noiseless model all but guarantees that the found optima
            # will be better than the observations
            model = FixedNoiseGP(X, Y, torch.full_like(Y, eps))
            paths = draw_matheron_paths(
                model=model, sample_shape=torch.Size([num_optima])
            )
            X_opt, f_opt = optimize_posterior_samples(
                paths, bounds, **for_testing_speed_kwargs
            )

            correct_X_shape = (num_optima,) + batch_shape + (dims,)
            correct_f_shape = (num_optima,) + batch_shape + (1,)

            self.assertEqual(X_opt.shape, correct_X_shape)
            self.assertEqual(f_opt.shape, correct_f_shape)
            self.assertTrue(torch.all(X_opt >= bounds[0]))
            self.assertTrue(torch.all(X_opt <= bounds[1]))

            # Check that the all found optima are larger than the observations
            # This is not 100% deterministic, but just about.
            self.assertTrue(torch.all((f_opt > Y.max(dim=-2).values)))<|MERGE_RESOLUTION|>--- conflicted
+++ resolved
@@ -15,10 +15,7 @@
 import torch
 from botorch.exceptions.errors import BotorchError
 from botorch.models import FixedNoiseGP
-<<<<<<< HEAD
-=======
 from botorch.sampling.pathwise import draw_matheron_paths
->>>>>>> 9d6c638b
 from botorch.utils.sampling import (
     _convert_bounds_to_inequality_constraints,
     batched_multinomial,
@@ -537,19 +534,6 @@
 
 class TestOptimizePosteriorSamples(BotorchTestCase):
     def test_optimize_posterior_samples(self):
-<<<<<<< HEAD
-        dtypes = (torch.float32, torch.float64)
-        dims = 2
-        dtype = torch.float64
-        eps = 1e-6
-        for_testing_speed_kwargs = {"raw_samples": 250, "num_restarts": 3}
-        nums_optima = (1, 7)
-        batch_shapes = ((), (3,), (5, 2))
-        for num_optima, batch_shape in itertools.product(nums_optima, batch_shapes):
-            bounds = torch.Tensor([[0, 1]] * dims).T.to(dtype)
-            X = torch.rand(*batch_shape, 52, dims).to(dtype)
-            Y = torch.pow(X - 0.5, 2).sum(dim=-1, keepdim=True).to(dtype)
-=======
         dims = 2
         dtype = torch.float64
         eps = 1e-6
@@ -560,7 +544,6 @@
             bounds = torch.tensor([[0, 1]] * dims, dtype=dtype).T
             X = torch.rand(*batch_shape, 13, dims, dtype=dtype)
             Y = torch.pow(X - 0.5, 2).sum(dim=-1, keepdim=True)
->>>>>>> 9d6c638b
 
             # having a noiseless model all but guarantees that the found optima
             # will be better than the observations
