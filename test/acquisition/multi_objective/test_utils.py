#!/usr/bin/env python3
# Copyright (c) Meta Platforms, Inc. and affiliates.
#
# This source code is licensed under the MIT license found in the
# LICENSE file in the root directory of this source tree.

import warnings
<<<<<<< HEAD
from contextlib import ExitStack
from itertools import product
=======
>>>>>>> 92f0d1df
from unittest import mock

import torch
from botorch.acquisition.multi_objective.objective import (
    MCMultiOutputObjective,
    UnstandardizeMCMultiOutputObjective,
)
from botorch.acquisition.multi_objective.utils import (
    compute_sample_box_decomposition,
    get_default_partitioning_alpha,
    prune_inferior_points_multi_objective,
    random_search_optimizer,
    sample_optimal_points,
)
from botorch.exceptions.errors import UnsupportedError
<<<<<<< HEAD
from botorch.exceptions.warnings import SamplingWarning
from botorch.models.gp_regression import SingleTaskGP
from botorch.models.model_list_gp_regression import ModelListGP
from botorch.models.transforms.outcome import Standardize
from botorch.utils.gp_sampling import get_gp_samples
from botorch.utils.multi_objective import is_non_dominated
=======
>>>>>>> 92f0d1df
from botorch.utils.testing import BotorchTestCase, MockModel, MockPosterior
from torch import Tensor


class TestUtils(BotorchTestCase):
    def test_get_default_partitioning_alpha(self):
        for m in range(2, 7):
            expected_val = 0.0 if m < 5 else 10 ** (-8 + m)
            self.assertEqual(
                expected_val, get_default_partitioning_alpha(num_objectives=m)
            )
        # In `BotorchTestCase.setUp` warnings are filtered, so here we
        # remove the filter to ensure a warning is issued as expected.
        warnings.resetwarnings()
        with warnings.catch_warnings(record=True) as ws:
            self.assertEqual(0.1, get_default_partitioning_alpha(num_objectives=7))
        self.assertEqual(len(ws), 1)


class DummyMCMultiOutputObjective(MCMultiOutputObjective):
    def forward(self, samples: Tensor) -> Tensor:
        return samples


class TestMultiObjectiveUtils(BotorchTestCase):
    def setUp(self):
        super().setUp()
        self.model = mock.MagicMock()
        self.objective = DummyMCMultiOutputObjective()
        self.X_observed = torch.tensor([[1.0, 2.0, 3.0], [2.0, 3.0, 4.0]])
        self.X_pending = torch.tensor([[1.0, 3.0, 4.0]])
        self.mc_samples = 250
        self.qmc = True
        self.ref_point = [0.0, 0.0]
        self.Y = torch.tensor([[1.0, 2.0]])
        self.seed = 1

    def test_prune_inferior_points_multi_objective(self):
        tkwargs = {"device": self.device}
        for dtype in (torch.float, torch.double):
            tkwargs["dtype"] = dtype
            X = torch.rand(3, 2, **tkwargs)
            ref_point = torch.tensor([0.25, 0.25], **tkwargs)
            # the event shape is `q x m` = 3 x 2
            samples = torch.tensor([[1.0, 2.0], [2.0, 1.0], [3.0, 4.0]], **tkwargs)
            mm = MockModel(MockPosterior(samples=samples))
            # test that a batched X raises errors
            with self.assertRaises(UnsupportedError):
                prune_inferior_points_multi_objective(
                    model=mm, X=X.expand(2, 3, 2), ref_point=ref_point
                )
            # test that a batched model raises errors (event shape is `q x m` = 3 x m)
            mm2 = MockModel(MockPosterior(samples=samples.expand(2, 3, 2)))
            with self.assertRaises(UnsupportedError):
                prune_inferior_points_multi_objective(
                    model=mm2, X=X, ref_point=ref_point
                )
            # test that invalid max_frac is checked properly
            with self.assertRaises(ValueError):
                prune_inferior_points_multi_objective(
                    model=mm, X=X, max_frac=1.1, ref_point=ref_point
                )
            # test basic behaviour
            X_pruned = prune_inferior_points_multi_objective(
                model=mm, X=X, ref_point=ref_point
            )
            self.assertTrue(torch.equal(X_pruned, X[[-1]]))
            # test unstd objective
            unstd_obj = UnstandardizeMCMultiOutputObjective(
                Y_mean=samples.mean(dim=0), Y_std=samples.std(dim=0), outcomes=[0, 1]
            )
            X_pruned = prune_inferior_points_multi_objective(
                model=mm, X=X, ref_point=ref_point, objective=unstd_obj
            )
            self.assertTrue(torch.equal(X_pruned, X[[-1]]))
            # test constraints
            samples_constrained = torch.tensor(
                [[1.0, 2.0, -1.0], [2.0, 1.0, -1.0], [3.0, 4.0, 1.0]], **tkwargs
            )
            mm_constrained = MockModel(MockPosterior(samples=samples_constrained))
            X_pruned = prune_inferior_points_multi_objective(
                model=mm_constrained,
                X=X,
                ref_point=ref_point,
                objective=unstd_obj,
                constraints=[lambda Y: Y[..., -1]],
            )
            self.assertTrue(torch.equal(X_pruned, X[:2]))

            # test non-repeated samples (requires mocking out MockPosterior's rsample)
            samples = torch.tensor(
                [[[3.0], [0.0], [0.0]], [[0.0], [2.0], [0.0]], [[0.0], [0.0], [1.0]]],
                device=self.device,
                dtype=dtype,
            )
            with mock.patch.object(MockPosterior, "rsample", return_value=samples):
                mm = MockModel(MockPosterior(samples=samples))
                X_pruned = prune_inferior_points_multi_objective(
                    model=mm, X=X, ref_point=ref_point
                )
            self.assertTrue(torch.equal(X_pruned, X))
            # test max_frac limiting
            with mock.patch.object(MockPosterior, "rsample", return_value=samples):
                mm = MockModel(MockPosterior(samples=samples))
                X_pruned = prune_inferior_points_multi_objective(
                    model=mm, X=X, ref_point=ref_point, max_frac=2 / 3
                )
            if self.device.type == "cuda":
                # sorting has different order on cuda
                self.assertTrue(
                    torch.equal(X_pruned, X[[2, 1]]) or torch.equal(X_pruned, X[[1, 2]])
                )
            else:
                self.assertTrue(torch.equal(X_pruned, X[:2]))
            # test that zero-probability is in fact pruned
            samples[2, 0, 0] = 10
            with mock.patch.object(MockPosterior, "rsample", return_value=samples):
                mm = MockModel(MockPosterior(samples=samples))
                X_pruned = prune_inferior_points_multi_objective(
                    model=mm, X=X, ref_point=ref_point
                )
            self.assertTrue(torch.equal(X_pruned, X[:2]))

            # test marginalize_dim and constraints
            samples = torch.tensor([[1.0, 2.0], [2.0, 1.0], [3.0, 4.0]], **tkwargs)
            samples = samples.unsqueeze(-3).expand(
                *samples.shape[:-2],
                2,
                *samples.shape[-2:],
            )
            mm = MockModel(MockPosterior(samples=samples))
            X_pruned = prune_inferior_points_multi_objective(
                model=mm,
                X=X,
                ref_point=ref_point,
                objective=unstd_obj,
                constraints=[lambda Y: Y[..., -1] - 3.0],
                marginalize_dim=-3,
            )
            self.assertTrue(torch.equal(X_pruned, X[:2]))

    def test_compute_sample_box_decomposition(self):
        tkwargs = {"device": self.device}
        for dtype, maximize in product((torch.float, torch.double), (True, False)):
            tkwargs["dtype"] = dtype

            # test error when inputting incorrect Pareto front
            X = torch.rand(4, 3, 2, 1, **tkwargs)
            with self.assertRaises(UnsupportedError):
                compute_sample_box_decomposition(pareto_fronts=X, maximize=maximize)

            # test single and multi-objective setting
            for num_objectives in (1, 5):
                X = torch.rand(4, 3, num_objectives, **tkwargs)
                bd1 = compute_sample_box_decomposition(
                    pareto_fronts=X, maximize=maximize
                )

                # assess shape
                self.assertTrue(bd1.ndim == 4)
                self.assertTrue(bd1.shape[-1] == num_objectives)
                self.assertTrue(bd1.shape[-3] == 2)
                if num_objectives == 1:
                    self.assertTrue(bd1.shape[-2] == 1)

                # assess whether upper bound is greater than lower bound
                self.assertTrue(torch.all(bd1[:, 1, ...] - bd1[:, 0, ...] >= 0))

                # test constrained setting
                num_constraints = 7
                bd2 = compute_sample_box_decomposition(
                    pareto_fronts=X,
                    maximize=maximize,
                    num_constraints=num_constraints,
                )

                # assess shape
                self.assertTrue(bd2.ndim == 4)
                self.assertTrue(bd2.shape[-1] == num_objectives + num_constraints)
                self.assertTrue(bd2.shape[-2] == bd1.shape[-2] + 1)
                self.assertTrue(bd2.shape[-3] == 2)

                # assess whether upper bound is greater than lower bound
                self.assertTrue(torch.all(bd2[:, 1, ...] - bd2[:, 0, ...] >= 0))

                # the constraint padding should not change the box-decomposition
                # if the box-decomposition procedure is not random
                self.assertTrue(torch.equal(bd1, bd2[..., 0:-1, 0:num_objectives]))

                # test with a specified optimum
                opt_X = 2.0 if maximize else -3.0

                X[:, 0, :] = opt_X
                bd3 = compute_sample_box_decomposition(
                    pareto_fronts=X, maximize=maximize
                )

                # check optimum
                if maximize:
                    self.assertTrue(torch.all(bd3[:, 1, ...] == opt_X))
                else:
                    self.assertTrue(torch.all(bd3[:, 0, ...] == opt_X))


def get_model(
    dtype,
    device,
    num_points,
    input_dim,
    num_objectives,
    use_model_list,
    standardize_model,
):
    torch.manual_seed(123)
    tkwargs = {"dtype": dtype, "device": device}
    train_X = torch.rand(num_points, input_dim, **tkwargs)
    train_Y = torch.rand(num_points, num_objectives, **tkwargs)

    if standardize_model:
        if use_model_list:
            outcome_transform = Standardize(m=1)
        else:
            outcome_transform = Standardize(m=num_objectives)
    else:
        outcome_transform = None

    if use_model_list and num_objectives > 1:
        model = ModelListGP(
            *[
                SingleTaskGP(
                    train_X=train_X,
                    train_Y=train_Y[:, i : i + 1],
                    outcome_transform=outcome_transform,
                )
                for i in range(num_objectives)
            ]
        )
    else:
        model = SingleTaskGP(
            train_X=train_X,
            train_Y=train_Y,
            outcome_transform=outcome_transform,
        )

    return model.eval(), train_X, train_Y


class TestThompsonSampling(BotorchTestCase):
    def test_random_search_optimizer(self):
        torch.manual_seed(1)
        input_dim = 3
        num_initial = 5
        tkwargs = {"device": self.device}
        optimizer_kwargs = {
            "pop_size": 1000,
            "max_tries": 5,
        }

        for (
            dtype,
            maximize,
            num_objectives,
            use_model_list,
            standardize_model,
        ) in product(
            (torch.float, torch.double),
            (True, False),
            (1, 2),
            (False, True),
            (False, True),
        ):
            tkwargs["dtype"] = dtype
            num_points = num_objectives

            model, X, Y = get_model(
                num_points=num_initial,
                input_dim=input_dim,
                num_objectives=num_objectives,
                use_model_list=use_model_list,
                standardize_model=standardize_model,
                **tkwargs,
            )

            model_sample = get_gp_samples(
                model=model,
                num_outputs=num_objectives,
                n_samples=1,
            )

            input_dim = X.shape[-1]
            # fake bounds
            bounds = torch.zeros((2, input_dim), **tkwargs)
            bounds[1] = 1.0

            pareto_set, pareto_front = random_search_optimizer(
                model=model_sample,
                bounds=bounds,
                num_points=num_points,
                maximize=maximize,
                **optimizer_kwargs,
            )

            # check shape
            self.assertTrue(pareto_set.ndim == 2)
            self.assertTrue(pareto_front.ndim == 2)
            self.assertTrue(pareto_set.shape[-1] == X.shape[-1])
            self.assertTrue(pareto_front.shape[-1] == Y.shape[-1])
            self.assertTrue(pareto_front.shape[-2] == pareto_set.shape[-2])
            num_optimal_points = pareto_front.shape[-2]

            # check if samples are non-dominated
            weight = 1.0 if maximize else -1.0
            count = torch.sum(is_non_dominated(Y=weight * pareto_front))
            self.assertTrue(count == num_optimal_points)

        # Ask for more optimal points than query evaluations
        with self.assertRaises(RuntimeError):
            random_search_optimizer(
                model=model_sample,
                bounds=bounds,
                num_points=20,
                maximize=maximize,
                max_tries=1,
                pop_size=10,
            )

    def test_sample_optimal_points(self):
        torch.manual_seed(1)
        input_dim = 3
        num_initial = 5
        tkwargs = {"device": self.device}
        optimizer_kwargs = {
            "pop_size": 100,
            "max_tries": 1,
        }
        num_samples = 2
        num_points = 1

        for (
            dtype,
            maximize,
            num_objectives,
            opt_kwargs,
            use_model_list,
            standardize_model,
        ) in product(
            (torch.float, torch.double),
            (True, False),
            (1, 2),
            (optimizer_kwargs, None),
            (False, True),
            (False, True),
        ):
            tkwargs["dtype"] = dtype

            model, X, Y = get_model(
                num_points=num_initial,
                input_dim=input_dim,
                num_objectives=num_objectives,
                use_model_list=use_model_list,
                standardize_model=standardize_model,
                **tkwargs,
            )

            input_dim = X.shape[-1]
            bounds = torch.zeros((2, input_dim), **tkwargs)
            bounds[1] = 1.0

            # check the error when asking for too many optimal points
            if num_objectives == 1:
                with self.assertRaises(UnsupportedError):
                    sample_optimal_points(
                        model=model,
                        bounds=bounds,
                        num_samples=num_samples,
                        num_points=2,
                        maximize=maximize,
                        optimizer=random_search_optimizer,
                        optimizer_kwargs=opt_kwargs,
                    )

            pareto_sets, pareto_fronts = sample_optimal_points(
                model=model,
                bounds=bounds,
                num_samples=num_samples,
                num_points=num_points,
                maximize=maximize,
                optimizer=random_search_optimizer,
                optimizer_kwargs=opt_kwargs,
            )

            # check shape
            ps_desired_shape = torch.Size([num_samples, num_points, input_dim])
            pf_desired_shape = torch.Size([num_samples, num_points, num_objectives])

            self.assertTrue(pareto_sets.shape == ps_desired_shape)
            self.assertTrue(pareto_fronts.shape == pf_desired_shape)<|MERGE_RESOLUTION|>--- conflicted
+++ resolved
@@ -5,11 +5,7 @@
 # LICENSE file in the root directory of this source tree.
 
 import warnings
-<<<<<<< HEAD
-from contextlib import ExitStack
 from itertools import product
-=======
->>>>>>> 92f0d1df
 from unittest import mock
 
 import torch
@@ -25,15 +21,11 @@
     sample_optimal_points,
 )
 from botorch.exceptions.errors import UnsupportedError
-<<<<<<< HEAD
-from botorch.exceptions.warnings import SamplingWarning
 from botorch.models.gp_regression import SingleTaskGP
 from botorch.models.model_list_gp_regression import ModelListGP
 from botorch.models.transforms.outcome import Standardize
 from botorch.utils.gp_sampling import get_gp_samples
 from botorch.utils.multi_objective import is_non_dominated
-=======
->>>>>>> 92f0d1df
 from botorch.utils.testing import BotorchTestCase, MockModel, MockPosterior
 from torch import Tensor
 
