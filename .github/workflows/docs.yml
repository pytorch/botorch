name: Docs

on:
  push:
    branches: [ main ]
  pull_request:
    branches: [ main ]
  workflow_dispatch:


jobs:

  docs:
    name: Build docs
    runs-on: ubuntu-latest
    strategy:
      fail-fast: false
    env:
      # `uv pip ...` requires venv by default. This skips that requirement.
      UV_SYSTEM_PYTHON: 1
    steps:
    - uses: actions/checkout@v4
    - name: Install uv
      uses: astral-sh/setup-uv@v5
    - name: Set up Python
      uses: actions/setup-python@v5
      with:
        python-version: "3.12"
    - name: Install dependencies
      env:
        ALLOW_LATEST_GPYTORCH_LINOP: true
      run: |
<<<<<<< HEAD
        pip install git+https://github.com/cornellius-gp/linear_operator.git
        pip install git+https://github.com/cornellius-gp/gpytorch.git
        pip install ."[dev, tutorials]"
=======
        uv pip install git+https://github.com/cornellius-gp/linear_operator.git
        uv pip install git+https://github.com/cornellius-gp/gpytorch.git
        uv pip install .[dev]
        uv pip install beautifulsoup4 ipython nbconvert jinja2
>>>>>>> 4a595f2b
    - name: Validate Sphinx
      run: |
        python scripts/validate_sphinx.py -p "$(pwd)"
    - name: Run sphinx
      run: |
        # warnings treated as errors
        sphinx-build -WT --keep-going sphinx/source sphinx/build
    - name: Validate and parse tutorials
      run: |
        python scripts/convert_ipynb_to_mdx.py --clean<|MERGE_RESOLUTION|>--- conflicted
+++ resolved
@@ -30,16 +30,10 @@
       env:
         ALLOW_LATEST_GPYTORCH_LINOP: true
       run: |
-<<<<<<< HEAD
-        pip install git+https://github.com/cornellius-gp/linear_operator.git
-        pip install git+https://github.com/cornellius-gp/gpytorch.git
-        pip install ."[dev, tutorials]"
-=======
         uv pip install git+https://github.com/cornellius-gp/linear_operator.git
         uv pip install git+https://github.com/cornellius-gp/gpytorch.git
         uv pip install .[dev]
         uv pip install beautifulsoup4 ipython nbconvert jinja2
->>>>>>> 4a595f2b
     - name: Validate Sphinx
       run: |
         python scripts/validate_sphinx.py -p "$(pwd)"
