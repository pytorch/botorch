#!/usr/bin/env python3
# Copyright (c) Meta Platforms, Inc. and affiliates.
#
# This source code is licensed under the MIT license found in the
# LICENSE file in the root directory of this source tree.

r"""
References

.. [burt2020svgp]
    David R. Burt and Carl Edward Rasmussen and Mark van der Wilk,
    Convergence of Sparse Variational Inference in Gaussian Process Regression,
    Journal of Machine Learning Research, 2020,
    http://jmlr.org/papers/v21/19-1015.html.

.. [hensman2013svgp]
    James Hensman and Nicolo Fusi and Neil D. Lawrence, Gaussian Processes
    for Big Data, Proceedings of the 29th Conference on Uncertainty in
    Artificial Intelligence, 2013, https://arxiv.org/abs/1309.6835.

.. [moss2023ipa]
    Henry B. Moss and Sebastian W. Ober and Victor Picheny,
    Inducing Point Allocation for Sparse Gaussian Processes
    in High-Throughput Bayesian Optimization,Proceedings of
    the 25th International Conference on Artificial Intelligence
    and Statistics, 2023, https://arxiv.org/pdf/2301.10123.pdf.

"""

from __future__ import annotations

import copy
import warnings

from typing import Optional, Union
from typing_extensions import Self

import torch
from botorch.exceptions.warnings import UserInputWarning
from botorch.models.gpytorch import GPyTorchModel
from botorch.models.transforms.input import InputTransform
from botorch.models.transforms.outcome import OutcomeTransform
from botorch.models.utils import validate_input_scaling
from botorch.models.utils.gpytorch_modules import (
    get_covar_module_with_dim_scaled_prior,
    get_gaussian_likelihood_with_lognormal_prior,
)
from botorch.models.utils.inducing_point_allocators import (
    GreedyVarianceReduction,
    InducingPointAllocator,
)
from botorch.posteriors.gpytorch import GPyTorchPosterior
from gpytorch.distributions import MultivariateNormal
from gpytorch.kernels import Kernel
from gpytorch.likelihoods import (
    GaussianLikelihood,
    Likelihood,
    MultitaskGaussianLikelihood,
)
from gpytorch.means import ConstantMean, Mean
from gpytorch.models import ApproximateGP
from gpytorch.utils.memoize import clear_cache_hook
from gpytorch.variational import (
    _VariationalDistribution,
    _VariationalStrategy,
    CholeskyVariationalDistribution,
    IndependentMultitaskVariationalStrategy,
    VariationalStrategy,
)
from torch import Tensor
from torch.nn import Module


<<<<<<< HEAD
=======
TApproxModel = TypeVar("TApproxModel", bound="ApproximateGPyTorchModel")
TRANSFORM_WARNING = (
    "Using an {ttype} transform with `SingleTaskVariationalGP`. If this "
    "model is trained in minibatches, a {ttype} transform with learnable "
    "parameters would update its parameters for each minibatch, which is "
    "undesirable. If you do intend to train in minibatches, we recommend "
    "you not use a {ttype} transform and instead pre-transform your whole "
    "data set before fitting the model."
)


>>>>>>> 18eb95a8
class ApproximateGPyTorchModel(GPyTorchModel):
    r"""
    Botorch wrapper class for various (variational) approximate GP models in
    GPyTorch.

    This can either include stochastic variational GPs (SVGPs) or
    variational implementations of weight space approximate GPs.
    """

    def __init__(
        self,
        model: Optional[ApproximateGP] = None,
        likelihood: Optional[Likelihood] = None,
        num_outputs: int = 1,
        *args,
        **kwargs,
    ) -> None:
        r"""
        Args:
            model: Instance of gpytorch.approximate GP models. If omitted,
                constructs a `_SingleTaskVariationalGP`.
            likelihood: Instance of a GPyTorch likelihood. If omitted, uses a
                either a `GaussianLikelihood` (if `num_outputs=1`) or a
                `MultitaskGaussianLikelihood`(if `num_outputs>1`).
            num_outputs: Number of outputs expected for the GP model.
            args: Optional positional arguments passed to the
                `_SingleTaskVariationalGP` constructor if no model is provided.
            kwargs: Optional keyword arguments passed to the
                `_SingleTaskVariationalGP` constructor if no model is provided.
        """
        super().__init__()

        self.model = (
            _SingleTaskVariationalGP(num_outputs=num_outputs, *args, **kwargs)
            if model is None
            else model
        )

        if likelihood is None:
            if num_outputs == 1:
                self.likelihood = GaussianLikelihood()
            else:
                self.likelihood = MultitaskGaussianLikelihood(num_tasks=num_outputs)
        else:
            self.likelihood = likelihood
        self._desired_num_outputs = num_outputs

    @property
    def num_outputs(self):
        return self._desired_num_outputs

    def eval(self) -> Self:
        r"""Puts the model in `eval` mode."""
        return Module.eval(self)

    def train(self, mode: bool = True) -> Self:
        r"""Put the model in `train` mode.

        Args:
            mode: A boolean denoting whether to put in `train` or `eval` mode.
                If `False`, model is put in `eval` mode.
        """
        return Module.train(self, mode=mode)

    def posterior(
        self, X, output_indices=None, observation_noise=False, *args, **kwargs
    ) -> GPyTorchPosterior:
        self.eval()  # make sure model is in eval mode

        # input transforms are applied at `posterior` in `eval` mode, and at
        # `model.forward()` at the training time
        X = self.transform_inputs(X)

        # check for the multi-batch case for multi-outputs b/c this will throw
        # warnings
        X_ndim = X.ndim
        if self.num_outputs > 1 and X_ndim > 2:
            X = X.unsqueeze(-3).repeat(*[1] * (X_ndim - 2), self.num_outputs, 1, 1)
        dist = self.model(X)
        if observation_noise:
            dist = self.likelihood(dist, *args, **kwargs)

        posterior = GPyTorchPosterior(distribution=dist)
        if hasattr(self, "outcome_transform"):
            posterior = self.outcome_transform.untransform_posterior(posterior)
        return posterior

    def forward(self, X) -> MultivariateNormal:
        if self.training:
            X = self.transform_inputs(X)
        return self.model(X)


class _SingleTaskVariationalGP(ApproximateGP):
    """
    Base class wrapper for a stochastic variational Gaussian Process (SVGP)
    model [hensman2013svgp]_.

    Uses by default pivoted Cholesky initialization for allocating inducing points,
    however, custom inducing point allocators can be provided.
    """

    def __init__(
        self,
        train_X: Tensor,
        train_Y: Optional[Tensor] = None,
        num_outputs: int = 1,
        learn_inducing_points=True,
        covar_module: Optional[Kernel] = None,
        mean_module: Optional[Mean] = None,
        variational_distribution: Optional[_VariationalDistribution] = None,
        variational_strategy: type[_VariationalStrategy] = VariationalStrategy,
        inducing_points: Optional[Union[Tensor, int]] = None,
        inducing_point_allocator: Optional[InducingPointAllocator] = None,
    ) -> None:
        r"""
        Args:
            train_X: Training inputs (due to the ability of the SVGP to sub-sample
                this does not have to be all of the training inputs).
            train_Y: Not used.
            num_outputs: Number of output responses per input.
            covar_module: Kernel function. If omitted, uses an `RBFKernel`.
            mean_module: Mean of GP model. If omitted, uses a `ConstantMean`.
            variational_distribution: Type of variational distribution to use
                (default: CholeskyVariationalDistribution), the properties of the
                variational distribution will encourage scalability or ease of
                optimization.
            variational_strategy: Type of variational strategy to use (default:
                VariationalStrategy). The default setting uses "whitening" of the
                variational distribution to make training easier.
            inducing_points: The number or specific locations of the inducing points.
            inducing_point_allocator: The `InducingPointAllocator` used to
                initialize the inducing point locations. If omitted,
                uses `GreedyVarianceReduction`.
        """
        # We use the model subclass wrapper to deal with input / outcome transforms.
        # The number of outputs will be correct here due to the check in
        # SingleTaskVariationalGP.
        input_batch_shape = train_X.shape[:-2]
        aug_batch_shape = copy.deepcopy(input_batch_shape)
        if num_outputs > 1:
            aug_batch_shape += torch.Size((num_outputs,))
        self._aug_batch_shape = aug_batch_shape

        if covar_module is None:
            covar_module = get_covar_module_with_dim_scaled_prior(
                ard_num_dims=train_X.shape[-1],
                batch_shape=self._aug_batch_shape,
            ).to(train_X)

        if inducing_point_allocator is None:
            inducing_point_allocator = GreedyVarianceReduction()

        # initialize inducing points if they are not given
        if not isinstance(inducing_points, Tensor):
            if inducing_points is None:
                # number of inducing points is 25% the number of data points
                # as a heuristic
                inducing_points = int(0.25 * train_X.shape[-2])

            inducing_points = inducing_point_allocator.allocate_inducing_points(
                inputs=train_X,
                covar_module=covar_module,
                num_inducing=inducing_points,
                input_batch_shape=input_batch_shape,
            )

        if variational_distribution is None:
            variational_distribution = CholeskyVariationalDistribution(
                num_inducing_points=inducing_points.shape[-2],
                batch_shape=self._aug_batch_shape,
            )

        variational_strategy_instance = variational_strategy(
            self,
            inducing_points=inducing_points,
            variational_distribution=variational_distribution,
            learn_inducing_locations=learn_inducing_points,
        )

        # wrap variational models in independent multi-task variational strategy
        if num_outputs > 1:
            variational_strategy_instance = IndependentMultitaskVariationalStrategy(
                base_variational_strategy=variational_strategy_instance,
                num_tasks=num_outputs,
                task_dim=-1,
            )
        super().__init__(variational_strategy=variational_strategy_instance)

        self.mean_module = (
            ConstantMean(batch_shape=self._aug_batch_shape).to(train_X)
            if mean_module is None
            else mean_module
        )

        self.covar_module = covar_module

    def forward(self, X) -> MultivariateNormal:
        mean_x = self.mean_module(X)
        covar_x = self.covar_module(X)
        latent_dist = MultivariateNormal(mean_x, covar_x)
        return latent_dist


class SingleTaskVariationalGP(ApproximateGPyTorchModel):
    r"""A single-task variational GP model following [hensman2013svgp]_.

    By default, the inducing points are initialized though the
    `GreedyVarianceReduction` of [burt2020svgp]_, which is known to be
    effective for building globally accurate models. However, custom
    inducing point allocators designed for specific down-stream tasks can also be
    provided (see [moss2023ipa]_ for details), e.g. `GreedyImprovementReduction`
    when the goal is to build a model suitable for standard BO.

    A single-task variational GP using relatively strong priors on the Kernel
    hyperparameters, which work best when covariates are normalized to the unit
    cube and outcomes are standardized (zero mean, unit variance).

    This model works in batch mode (each batch having its own hyperparameters).
    When the training observations include multiple outputs, this model will use
    batching to model outputs independently. However, batches of multi-output models
    are not supported at this time, if you need to use those, please use a
    ModelListGP.

    Use this model if you have a lot of data or if your responses are non-Gaussian.

    To train this model, you should use gpytorch.mlls.VariationalELBO and not
    the exact marginal log likelihood.

    Example:
        >>> import torch
        >>> from botorch.models import SingleTaskVariationalGP
        >>> from gpytorch.mlls import VariationalELBO
        >>>
        >>> train_X = torch.rand(20, 2)
        >>> model = SingleTaskVariationalGP(train_X)
        >>> mll = VariationalELBO(
        >>>     model.likelihood, model.model, num_data=train_X.shape[-2]
        >>> )
    """

    def __init__(
        self,
        train_X: Tensor,
        train_Y: Optional[Tensor] = None,
        likelihood: Optional[Likelihood] = None,
        num_outputs: int = 1,
        learn_inducing_points: bool = True,
        covar_module: Optional[Kernel] = None,
        mean_module: Optional[Mean] = None,
        variational_distribution: Optional[_VariationalDistribution] = None,
        variational_strategy: type[_VariationalStrategy] = VariationalStrategy,
        inducing_points: Optional[Union[Tensor, int]] = None,
        inducing_point_allocator: Optional[InducingPointAllocator] = None,
        outcome_transform: OutcomeTransform | None = None,
        input_transform: InputTransform | None = None,
    ) -> None:
        r"""
        Args:
            train_X: Training inputs (due to the ability of the SVGP to sub-sample
                this does not have to be all of the training inputs).
            train_Y: Training targets (optional).
            likelihood: Instance of a GPyTorch likelihood. If omitted, uses a
                either a `GaussianLikelihood` (if `num_outputs=1`) or a
                `MultitaskGaussianLikelihood`(if `num_outputs>1`).
            num_outputs: Number of output responses per input (default: 1).
            learn_inducing_points: If True, the inducing point locations are learned
                jointly with the other model parameters.
            covar_module: Kernel function. If omitted, uses an `RBFKernel`.
            mean_module: Mean of GP model. If omitted, uses a `ConstantMean`.
            variational_distribution: Type of variational distribution to use
                (default: CholeskyVariationalDistribution), the properties of the
                variational distribution will encourage scalability or ease of
                optimization.
            variational_strategy: Type of variational strategy to use (default:
                VariationalStrategy). The default setting uses "whitening" of the
                variational distribution to make training easier.
            inducing_points: The number or specific locations of the inducing points.
            inducing_point_allocator: The `InducingPointAllocator` used to
                initialize the inducing point locations. If omitted,
                uses `GreedyVarianceReduction`.
            outcome_transform: An outcome transform that is applied to the training
                data during instantiation and to the posterior during inference.
                NOTE: If this model is trained in minibatches, an outcome transform
                with learnable parameters (such as `Standardize`) would update its
                parameters for each minibatch, which is undesirable. If you do intend
                to train in minibatches, we recommend you not use an outcome transform
                and instead pre-transform your whole data set before fitting the model.
            input_transform: An input transform that is applied in the model's
                forward pass.
                NOTE: If this model is trained in minibatches, an input transform
                with learnable parameters (such as `Normalize`) would update its
                parameters for each minibatch, which is undesirable. If you do intend
                to train in minibatches, we recommend you not use an input transform
                and instead pre-transform your whole data set before fitting the model.
        """
        with torch.no_grad():
            transformed_X = self.transform_inputs(
                X=train_X, input_transform=input_transform
            )
        if train_Y is not None:
            if outcome_transform is not None:
                warnings.warn(
                    TRANSFORM_WARNING.format(ttype="outcome"),
                    UserInputWarning,
                    stacklevel=3,
                )
                train_Y, _ = outcome_transform(train_Y)
            self._validate_tensor_args(X=transformed_X, Y=train_Y)
            validate_input_scaling(train_X=transformed_X, train_Y=train_Y)
            if train_Y.shape[-1] != num_outputs:
                num_outputs = train_Y.shape[-1]

        self._num_outputs = num_outputs
        self._input_batch_shape = train_X.shape[:-2]
        aug_batch_shape = copy.deepcopy(self._input_batch_shape)
        if num_outputs > 1:
            aug_batch_shape += torch.Size([num_outputs])
        self._aug_batch_shape = aug_batch_shape

        if likelihood is None:
            if num_outputs == 1:
                likelihood = get_gaussian_likelihood_with_lognormal_prior(
                    batch_shape=self._aug_batch_shape
                )
            else:
                likelihood = MultitaskGaussianLikelihood(num_tasks=num_outputs)
        else:
            self._is_custom_likelihood = True

        if learn_inducing_points and (inducing_point_allocator is not None):
            warnings.warn(
                "After all the effort of specifying an inducing point allocator, "
                "you probably want to stop the inducing point locations "
                "being further optimized during the model fit. If so "
                "then set `learn_inducing_points` to False.",
                UserWarning,
                stacklevel=3,
            )

        if inducing_point_allocator is None:
            self._inducing_point_allocator = GreedyVarianceReduction()
        else:
            self._inducing_point_allocator = inducing_point_allocator

        model = _SingleTaskVariationalGP(
            train_X=transformed_X,
            num_outputs=num_outputs,
            learn_inducing_points=learn_inducing_points,
            covar_module=covar_module,
            mean_module=mean_module,
            variational_distribution=variational_distribution,
            variational_strategy=variational_strategy,
            inducing_points=inducing_points,
            inducing_point_allocator=self._inducing_point_allocator,
        )

        super().__init__(model=model, likelihood=likelihood, num_outputs=num_outputs)

        if outcome_transform is not None:
            self.outcome_transform = outcome_transform
        if input_transform is not None:
            warnings.warn(
                TRANSFORM_WARNING.format(ttype="input"),
                UserInputWarning,
                stacklevel=3,
            )
            self.input_transform = input_transform

        # for model fitting utilities
        # TODO: make this a flag?
        self.model.train_inputs = [transformed_X]
        if train_Y is not None:
            self.model.train_targets = train_Y.squeeze(-1)

        self.to(train_X)

    @property
    def batch_shape(self) -> torch.Size:
        r"""The batch shape of the model.

        This is a batch shape from an I/O perspective. For a model with `m`
        outputs, a `test_batch_shape x q x d`-shaped input `X` to the `posterior`
        method returns a Posterior object over an output of shape
        `broadcast(test_batch_shape, model.batch_shape) x q x m`.
        """
        return self._input_batch_shape

    def init_inducing_points(
        self,
        inputs: Tensor,
    ) -> Tensor:
        r"""
        Reinitialize the inducing point locations in-place with the current kernel
        applied to `inputs` through the model's inducing point allocation strategy.
        The variational distribution and variational strategy caches are reset.

        Args:
            inputs: (\*batch_shape, n, d)-dim input data tensor.

        Returns:
            (\*batch_shape, m, d)-dim tensor of selected inducing point locations.
        """
        var_strat = self.model.variational_strategy
        clear_cache_hook(var_strat)
        if hasattr(var_strat, "base_variational_strategy"):
            var_strat = var_strat.base_variational_strategy
            clear_cache_hook(var_strat)

        with torch.no_grad():
            num_inducing = var_strat.inducing_points.size(-2)
            inducing_points = self._inducing_point_allocator.allocate_inducing_points(
                inputs=inputs,
                covar_module=self.model.covar_module,
                num_inducing=num_inducing,
                input_batch_shape=self._input_batch_shape,
            )
            var_strat.inducing_points.copy_(inducing_points)
            var_strat.variational_params_initialized.fill_(0)

        return inducing_points<|MERGE_RESOLUTION|>--- conflicted
+++ resolved
@@ -71,9 +71,6 @@
 from torch.nn import Module
 
 
-<<<<<<< HEAD
-=======
-TApproxModel = TypeVar("TApproxModel", bound="ApproximateGPyTorchModel")
 TRANSFORM_WARNING = (
     "Using an {ttype} transform with `SingleTaskVariationalGP`. If this "
     "model is trained in minibatches, a {ttype} transform with learnable "
@@ -84,7 +81,6 @@
 )
 
 
->>>>>>> 18eb95a8
 class ApproximateGPyTorchModel(GPyTorchModel):
     r"""
     Botorch wrapper class for various (variational) approximate GP models in
