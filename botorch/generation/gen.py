--- conflicted
+++ resolved
@@ -286,11 +286,6 @@
         loss = -acquisition_function(clamped_candidates).sum()
         if verbose:
             print("Iter: {} - Value: {:.3f}".format(i, -(loss.item())))
-<<<<<<< HEAD
-=======
-        loss_trajectory.append(loss.item())
-        param_trajectory["candidates"].append(clamped_candidates.clone())
->>>>>>> 271d4c0d
 
         def closure():
             bayes_optimizer.zero_grad()
