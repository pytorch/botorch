#!/usr/bin/env python3
# Copyright (c) Meta Platforms, Inc. and affiliates.
#
# This source code is licensed under the MIT license found in the
# LICENSE file in the root directory of this source tree.

r"""
Synthetic functions for optimization benchmarks.
Reference: https://www.sfu.ca/~ssurjano/optimization.html
"""

from __future__ import annotations

import math
from typing import List, Optional, Tuple

import torch
from botorch.test_functions.base import BaseTestProblem
from torch import Tensor


class SyntheticTestFunction(BaseTestProblem):
    r"""Base class for synthetic test functions."""

    _optimizers: List[Tuple[float, ...]]
    _optimal_value: float
    num_objectives: int = 1

    def __init__(self, noise_std: Optional[float] = None, negate: bool = False) -> None:
        r"""
        Args:
            noise_std: Standard deviation of the observation noise.
            negate: If True, negate the function.
        """
        super().__init__(noise_std=noise_std, negate=negate)
        if self._optimizers is not None:
            self.register_buffer(
                "optimizers", torch.tensor(self._optimizers, dtype=torch.float)
            )

    @property
    def optimal_value(self) -> float:
        r"""The global minimum (maximum if negate=True) of the function."""
        return -self._optimal_value if self.negate else self._optimal_value


class Ackley(SyntheticTestFunction):
    r"""Ackley test function.

    d-dimensional function (usually evaluated on `[-32.768, 32.768]^d`):

        f(x) = -A exp(-B sqrt(1/d sum_{i=1}^d x_i^2)) -
            exp(1/d sum_{i=1}^d cos(c x_i)) + A + exp(1)

    f has one minimizer for its global minimum at `z_1 = (0, 0, ..., 0)` with
    `f(z_1) = 0`.
    """

    _optimal_value = 0.0
    _check_grad_at_opt: bool = False

    def __init__(
        self, dim: int = 2, noise_std: Optional[float] = None, negate: bool = False
    ) -> None:
        """
        Args:
<<<<<<< HEAD
            dim: Defaults to 2.
            noise_std: Defaults to None.
            negate: Defaults to False.
=======
            dim: Dimension. Defaults to 2.
            noise_std: Standard deviation of the observation noise. Defaults to None.
            negate: If True, negate the function. Defaults to False.
>>>>>>> ddf9b002
        """
        self.dim = dim
        self._bounds = [(-32.768, 32.768) for _ in range(self.dim)]
        self._optimizers = [tuple(0.0 for _ in range(self.dim))]
        super().__init__(noise_std=noise_std, negate=negate)
        self.a = 20
        self.b = 0.2
        self.c = 2 * math.pi

    def evaluate_true(self, X: Tensor) -> Tensor:
        a, b, c = self.a, self.b, self.c
        part1 = -a * torch.exp(-b / math.sqrt(self.dim) * torch.norm(X, dim=-1))
        part2 = -(torch.exp(torch.mean(torch.cos(c * X), dim=-1)))
        return part1 + part2 + a + math.e


class Beale(SyntheticTestFunction):

    dim = 2
    _optimal_value = 0.0
    _bounds = [(-4.5, 4.5), (-4.5, 4.5)]
    _optimizers = [(3.0, 0.5)]

    def evaluate_true(self, X: Tensor) -> Tensor:
        x1, x2 = X[..., 0], X[..., 1]
        part1 = (1.5 - x1 + x1 * x2) ** 2
        part2 = (2.25 - x1 + x1 * x2**2) ** 2
        part3 = (2.625 - x1 + x1 * x2**3) ** 2
        return part1 + part2 + part3


class Branin(SyntheticTestFunction):
    r"""Branin test function.

    Two-dimensional function (usually evaluated on `[-5, 10] x [0, 15]`):

        B(x) = (x_2 - b x_1^2 + c x_1 - r)^2 + 10 (1-t) cos(x_1) + 10

    Here `b`, `c`, `r` and `t` are constants where `b = 5.1 / (4 * math.pi ** 2)`
    `c = 5 / math.pi`, `r = 6`, `t = 1 / (8 * math.pi)`
    B has 3 minimizers for its global minimum at `z_1 = (-pi, 12.275)`,
    `z_2 = (pi, 2.275)`, `z_3 = (9.42478, 2.475)` with `B(z_i) = 0.397887`.
    """

    dim = 2
    _bounds = [(-5.0, 10.0), (0.0, 15.0)]
    _optimal_value = 0.397887
    _optimizers = [(-math.pi, 12.275), (math.pi, 2.275), (9.42478, 2.475)]

    def evaluate_true(self, X: Tensor) -> Tensor:
        t1 = (
            X[..., 1]
            - 5.1 / (4 * math.pi**2) * X[..., 0] ** 2
            + 5 / math.pi * X[..., 0]
            - 6
        )
        t2 = 10 * (1 - 1 / (8 * math.pi)) * torch.cos(X[..., 0])
        return t1**2 + t2 + 10


class Bukin(SyntheticTestFunction):

    dim = 2
    _bounds = [(-15.0, -5.0), (-3.0, 3.0)]
    _optimal_value = 0.0
    _optimizers = [(-10.0, 1.0)]
    _check_grad_at_opt: bool = False

    def evaluate_true(self, X: Tensor) -> Tensor:
        part1 = 100.0 * torch.sqrt(torch.abs(X[..., 1] - 0.01 * X[..., 0] ** 2))
        part2 = 0.01 * torch.abs(X[..., 0] + 10.0)
        return part1 + part2


class Cosine8(SyntheticTestFunction):
    r"""Cosine Mixture test function.

    8-dimensional function (usually evaluated on `[-1, 1]^8`):

        f(x) = 0.1 sum_{i=1}^8 cos(5 pi x_i) - sum_{i=1}^8 x_i^2

    f has one maximizer for its global maximum at `z_1 = (0, 0, ..., 0)` with
    `f(z_1) = 0.8`
    """

    dim = 8
    _bounds = [(-1.0, 1.0) for _ in range(8)]
    _optimal_value = 0.8
    _optimizers = [tuple(0.0 for _ in range(8))]

    def evaluate_true(self, X: Tensor) -> Tensor:
        return torch.sum(0.1 * torch.cos(5 * math.pi * X) - X**2, dim=-1)


class DropWave(SyntheticTestFunction):

    dim = 2
    _bounds = [(-5.12, 5.12), (-5.12, 5.12)]
    _optimal_value = -1.0
    _optimizers = [(0.0, 0.0)]
    _check_grad_at_opt = False

    def evaluate_true(self, X: Tensor) -> Tensor:
        norm = torch.norm(X, dim=-1)
        part1 = 1.0 + torch.cos(12.0 * norm)
        part2 = 0.5 * norm.pow(2) + 2.0
        return -part1 / part2


class DixonPrice(SyntheticTestFunction):

    _optimal_value = 0.0

    def __init__(
        self, dim=2, noise_std: Optional[float] = None, negate: bool = False
    ) -> None:
        """
        Args:
<<<<<<< HEAD
            dim: Defaults to 2.
            noise_std: Defaults to None.
            negate: Defaults to False.
=======
            dim: Dimension. Defaults to 2.
            noise_std: Standard deviation of the observation noise. Defaults to None.
            negate: If True, negate the function. Defaults to False.
>>>>>>> ddf9b002
        """
        self.dim = dim
        self._bounds = [(-10.0, 10.0) for _ in range(self.dim)]
        self._optimizers = [
            tuple(
                math.pow(2.0, -(1.0 - 2.0 ** (-(i - 1))))
                for i in range(1, self.dim + 1)
            )
        ]
        super().__init__(noise_std=noise_std, negate=negate)

    def evaluate_true(self, X: Tensor) -> Tensor:
        d = self.dim
        part1 = (X[..., 0] - 1) ** 2
        i = X.new(range(2, d + 1))
        part2 = torch.sum(i * (2.0 * X[..., 1:] ** 2 - X[..., :-1]) ** 2, dim=-1)
        return part1 + part2


class EggHolder(SyntheticTestFunction):
    r"""Eggholder test function.

    Two-dimensional function (usually evaluated on `[-512, 512]^2`):

        E(x) = (x_2 + 47) sin(R1(x)) - x_1 * sin(R2(x))

    where `R1(x) = sqrt(|x_2 + x_1 / 2 + 47|)`, `R2(x) = sqrt|x_1 - (x_2 + 47)|)`.
    """

    dim = 2
    _bounds = [(-512.0, 512.0), (-512.0, 512.0)]
    _optimal_value = -959.6407
    _optimizers = [(512.0, 404.2319)]
    _check_grad_at_opt: bool = False

    def evaluate_true(self, X: Tensor) -> Tensor:
        x1, x2 = X[..., 0], X[..., 1]
        part1 = -(x2 + 47.0) * torch.sin(torch.sqrt(torch.abs(x2 + x1 / 2.0 + 47.0)))
        part2 = -x1 * torch.sin(torch.sqrt(torch.abs(x1 - (x2 + 47.0))))
        return part1 + part2


class Griewank(SyntheticTestFunction):

    _optimal_value = 0.0

    def __init__(
        self, dim=2, noise_std: Optional[float] = None, negate: bool = False
    ) -> None:
        """
        Args:
<<<<<<< HEAD
            dim: Defaults to 2.
            noise_std: Defaults to None.
            negate: Defaults to False.
=======
            dim: Dimension. Defaults to 2.
            noise_std: Standard deviation of the observation noise. Defaults to None.
            negate: If True, negate the function. Defaults to False.
>>>>>>> ddf9b002
        """
        self.dim = dim
        self._bounds = [(-600.0, 600.0) for _ in range(self.dim)]
        self._optimizers = [tuple(0.0 for _ in range(self.dim))]
        super().__init__(noise_std=noise_std, negate=negate)

    def evaluate_true(self, X: Tensor) -> Tensor:
        part1 = torch.sum(X**2 / 4000.0, dim=-1)
        d = X.shape[-1]
        part2 = -(torch.prod(torch.cos(X / torch.sqrt(X.new(range(1, d + 1)))), dim=-1))
        return part1 + part2 + 1.0


class Hartmann(SyntheticTestFunction):
    r"""Hartmann synthetic test function.

    Most commonly used is the six-dimensional version (typically evaluated on
    `[0, 1]^6`):

        H(x) = - sum_{i=1}^4 ALPHA_i exp( - sum_{j=1}^6 A_ij (x_j - P_ij)**2 )

    H has a 6 local minima and a global minimum at

        z = (0.20169, 0.150011, 0.476874, 0.275332, 0.311652, 0.6573)

    with `H(z) = -3.32237`.
    """

    def __init__(
        self, dim=6, noise_std: Optional[float] = None, negate: bool = False
    ) -> None:
        """
        Args:
<<<<<<< HEAD
            dim: Defaults to 6.
            noise_std: Defaults to None.
            negate: Defaults to False.
=======
            dim: Dimension. Defaults to 6.
            noise_std: Standard deviation of the observation noise. Defaults to None.
            negate: If True, negate the function. Defaults to False.
>>>>>>> ddf9b002
        """
        if dim not in (3, 4, 6):
            raise ValueError(f"Hartmann with dim {dim} not defined")
        self.dim = dim
        self._bounds = [(0.0, 1.0) for _ in range(self.dim)]
        # optimizers and optimal values for dim=4 not implemented
        optvals = {3: -3.86278, 6: -3.32237}
        optimizers = {
            3: [(0.114614, 0.555649, 0.852547)],
            6: [(0.20169, 0.150011, 0.476874, 0.275332, 0.311652, 0.6573)],
        }
        self._optimal_value = optvals.get(self.dim)
        self._optimizers = optimizers.get(self.dim)
        super().__init__(noise_std=noise_std, negate=negate)
        self.register_buffer("ALPHA", torch.tensor([1.0, 1.2, 3.0, 3.2]))
        if dim == 3:
            A = [[3.0, 10, 30], [0.1, 10, 35], [3.0, 10, 30], [0.1, 10, 35]]
            P = [
                [3689, 1170, 2673],
                [4699, 4387, 7470],
                [1091, 8732, 5547],
                [381, 5743, 8828],
            ]
        elif dim == 4:
            A = [
                [10, 3, 17, 3.5],
                [0.05, 10, 17, 0.1],
                [3, 3.5, 1.7, 10],
                [17, 8, 0.05, 10],
            ]
            P = [
                [1312, 1696, 5569, 124],
                [2329, 4135, 8307, 3736],
                [2348, 1451, 3522, 2883],
                [4047, 8828, 8732, 5743],
            ]
        elif dim == 6:
            A = [
                [10, 3, 17, 3.5, 1.7, 8],
                [0.05, 10, 17, 0.1, 8, 14],
                [3, 3.5, 1.7, 10, 17, 8],
                [17, 8, 0.05, 10, 0.1, 14],
            ]
            P = [
                [1312, 1696, 5569, 124, 8283, 5886],
                [2329, 4135, 8307, 3736, 1004, 9991],
                [2348, 1451, 3522, 2883, 3047, 6650],
                [4047, 8828, 8732, 5743, 1091, 381],
            ]
        self.register_buffer("A", torch.tensor(A, dtype=torch.float))
        self.register_buffer("P", torch.tensor(P, dtype=torch.float))

    @property
    def optimal_value(self) -> float:
        if self.dim == 4:
            raise NotImplementedError()
        return super().optimal_value

    @property
    def optimizers(self) -> Tensor:
        if self.dim == 4:
            raise NotImplementedError()
        return super().optimizers

    def evaluate_true(self, X: Tensor) -> Tensor:
        self.to(device=X.device, dtype=X.dtype)
        inner_sum = torch.sum(self.A * (X.unsqueeze(-2) - 0.0001 * self.P) ** 2, dim=-1)
        H = -(torch.sum(self.ALPHA * torch.exp(-inner_sum), dim=-1))
        if self.dim == 4:
            H = (1.1 + H) / 0.839
        return H


class HolderTable(SyntheticTestFunction):
    r"""Holder Table synthetic test function.

    Two-dimensional function (typically evaluated on `[0, 10] x [0, 10]`):

        `H(x) = - | sin(x_1) * cos(x_2) * exp(| 1 - ||x|| / pi | ) |`

    H has 4 global minima with `H(z_i) = -19.2085` at

        z_1 = ( 8.05502,  9.66459)
        z_2 = (-8.05502, -9.66459)
        z_3 = (-8.05502,  9.66459)
        z_4 = ( 8.05502, -9.66459)
    """

    dim = 2
    _bounds = [(-10.0, 10.0), (-10.0, 10.0)]
    _optimal_value = -19.2085
    _optimizers = [
        (8.05502, 9.66459),
        (-8.05502, -9.66459),
        (-8.05502, 9.66459),
        (8.05502, -9.66459),
    ]

    def evaluate_true(self, X: Tensor) -> Tensor:
        term = torch.abs(1 - torch.norm(X, dim=-1) / math.pi)
        return -(
            torch.abs(torch.sin(X[..., 0]) * torch.cos(X[..., 1]) * torch.exp(term))
        )


class Levy(SyntheticTestFunction):
    r"""Levy synthetic test function.

    d-dimensional function (usually evaluated on `[-10, 10]^d`):

        f(x) = sin^2(pi w_1) +
            sum_{i=1}^{d-1} (w_i-1)^2 (1 + 10 sin^2(pi w_i + 1)) +
            (w_d - 1)^2 (1 + sin^2(2 pi w_d))

    where `w_i = 1 + (x_i - 1) / 4` for all `i`.

    f has one minimizer for its global minimum at `z_1 = (1, 1, ..., 1)` with
    `f(z_1) = 0`.
    """

    _optimal_value = 0.0

    def __init__(
        self, dim=2, noise_std: Optional[float] = None, negate: bool = False
    ) -> None:
        """
        Args:
<<<<<<< HEAD
            dim: Defaults to 2.
            noise_std: Defaults to None.
            negate: Defaults to False.
=======
            dim: Dimension. Defaults to 2.
            noise_std: Standard deviation of the observation noise. Defaults to None.
            negate: If True, negate the function. Defaults to False.
>>>>>>> ddf9b002
        """
        self.dim = dim
        self._bounds = [(-10.0, 10.0) for _ in range(self.dim)]
        self._optimizers = [tuple(1.0 for _ in range(self.dim))]
        super().__init__(noise_std=noise_std, negate=negate)

    def evaluate_true(self, X: Tensor) -> Tensor:
        w = 1.0 + (X - 1.0) / 4.0
        part1 = torch.sin(math.pi * w[..., 0]) ** 2
        part2 = torch.sum(
            (w[..., :-1] - 1.0) ** 2
            * (1.0 + 10.0 * torch.sin(math.pi * w[..., :-1] + 1.0) ** 2),
            dim=-1,
        )
        part3 = (w[..., -1] - 1.0) ** 2 * (
            1.0 + torch.sin(2.0 * math.pi * w[..., -1]) ** 2
        )
        return part1 + part2 + part3


class Michalewicz(SyntheticTestFunction):
    r"""Michalewicz synthetic test function.

    d-dim function (usually evaluated on hypercube [0, pi]^d):

        M(x) = sum_{i=1}^d sin(x_i) (sin(i x_i^2 / pi)^20)
    """

    def __init__(
        self, dim=2, noise_std: Optional[float] = None, negate: bool = False
    ) -> None:
        """
        Args:
<<<<<<< HEAD
            dim: Defaults to 2.
            noise_std: Defaults to None.
            negate: Defaults to False.
=======
            dim: Dimension. Defaults to 2.
            noise_std: Standard deviation of the observation noise. Defaults to None.
            negate: If True, negate the function. Defaults to False.
>>>>>>> ddf9b002
        """
        self.dim = dim
        self._bounds = [(0.0, math.pi) for _ in range(self.dim)]
        optvals = {2: -1.80130341, 5: -4.687658, 10: -9.66015}
        optimizers = {2: [(2.20290552, 1.57079633)]}
        self._optimal_value = optvals.get(self.dim)
        self._optimizers = optimizers.get(self.dim)
        super().__init__(noise_std=noise_std, negate=negate)
        self.register_buffer(
            "i", torch.tensor(tuple(range(1, self.dim + 1)), dtype=torch.float)
        )

    @property
    def optimizers(self) -> Tensor:
        if self.dim in (5, 10):
            raise NotImplementedError()
        return super().optimizers

    def evaluate_true(self, X: Tensor) -> Tensor:
        self.to(device=X.device, dtype=X.dtype)
        m = 10
        return -(
            torch.sum(
                torch.sin(X) * torch.sin(self.i * X**2 / math.pi) ** (2 * m), dim=-1
            )
        )


class Powell(SyntheticTestFunction):

    _optimal_value = 0.0

    def __init__(
        self, dim=4, noise_std: Optional[float] = None, negate: bool = False
    ) -> None:
        """
        Args:
<<<<<<< HEAD
            dim: Defaults to 4.
            noise_std: Defaults to None.
            negate: Defaults to False.
=======
            dim: Dimension. Defaults to 4.
            noise_std: Standard deviation of the observation noise. Defaults to None.
            negate: If True, negate the function. Defaults to False.
>>>>>>> ddf9b002
        """
        self.dim = dim
        self._bounds = [(-4.0, 5.0) for _ in range(self.dim)]
        self._optimizers = [tuple(0.0 for _ in range(self.dim))]
        super().__init__(noise_std=noise_std, negate=negate)

    def evaluate_true(self, X: Tensor) -> Tensor:
        result = torch.zeros_like(X[..., 0])
        for i in range(self.dim // 4):
            i_ = i + 1
            part1 = (X[..., 4 * i_ - 4] + 10.0 * X[..., 4 * i_ - 3]) ** 2
            part2 = 5.0 * (X[..., 4 * i_ - 2] - X[..., 4 * i_ - 1]) ** 2
            part3 = (X[..., 4 * i_ - 3] - 2.0 * X[..., 4 * i_ - 2]) ** 4
            part4 = 10.0 * (X[..., 4 * i_ - 4] - X[..., 4 * i_ - 1]) ** 4
            result += part1 + part2 + part3 + part4
        return result


class Rastrigin(SyntheticTestFunction):

    _optimal_value = 0.0

    def __init__(
        self, dim=2, noise_std: Optional[float] = None, negate: bool = False
    ) -> None:
        """
        Args:
<<<<<<< HEAD
            dim: Defaults to 2.
            noise_std: Defaults to None.
            negate: Defaults to False.
=======
            dim: Dimension. Defaults to 2.
            noise_std: Standard deviation of the observation noise. Defaults to None.
            negate: If True, negate the function. Defaults to False.
>>>>>>> ddf9b002
        """
        self.dim = dim
        self._bounds = [(-5.12, 5.12) for _ in range(self.dim)]
        self._optimizers = [tuple(0.0 for _ in range(self.dim))]
        super().__init__(noise_std=noise_std, negate=negate)

    def evaluate_true(self, X: Tensor) -> Tensor:
        return 10.0 * self.dim + torch.sum(
            X**2 - 10.0 * torch.cos(2.0 * math.pi * X), dim=-1
        )


class Rosenbrock(SyntheticTestFunction):
    r"""Rosenbrock synthetic test function.

    d-dimensional function (usually evaluated on `[-5, 10]^d`):

        f(x) = sum_{i=1}^{d-1} (100 (x_{i+1} - x_i^2)^2 + (x_i - 1)^2)

    f has one minimizer for its global minimum at `z_1 = (1, 1, ..., 1)` with
    `f(z_i) = 0.0`.
    """

    _optimal_value = 0.0

    def __init__(
        self, dim=2, noise_std: Optional[float] = None, negate: bool = False
    ) -> None:
        """
        Args:
<<<<<<< HEAD
            dim: Defaults to 2.
            noise_std: Defaults to None.
            negate: Defaults to False.
=======
            dim: Dimension. Defaults to 2.
            noise_std: Standard deviation of the observation noise. Defaults to None.
            negate: If True, negate the function. Defaults to False.
>>>>>>> ddf9b002
        """
        self.dim = dim
        self._bounds = [(-5.0, 10.0) for _ in range(self.dim)]
        self._optimizers = [tuple(1.0 for _ in range(self.dim))]
        super().__init__(noise_std=noise_std, negate=negate)

    def evaluate_true(self, X: Tensor) -> Tensor:
        return torch.sum(
            100.0 * (X[..., 1:] - X[..., :-1] ** 2) ** 2 + (X[..., :-1] - 1) ** 2,
            dim=-1,
        )


class Shekel(SyntheticTestFunction):
    r"""Shekel synthtetic test function.

    4-dimensional function (usually evaluated on `[0, 10]^4`):

        f(x) = -sum_{i=1}^10 (sum_{j=1}^4 (x_j - A_{ji})^2 + C_i)^{-1}

    f has one minimizer for its global minimum at `z_1 = (4, 4, 4, 4)` with
    `f(z_1) = -10.5363`.
    """

    dim = 4
    _bounds = [(0.0, 10.0), (0.0, 10.0), (0.0, 10.0), (0.0, 10.0)]
    _optimizers = [(4.000747, 3.99951, 4.00075, 3.99951)]

    def __init__(
        self, m: int = 10, noise_std: Optional[float] = None, negate: bool = False
    ) -> None:
        """
        Args:
            m: Defaults to 10.
<<<<<<< HEAD
            noise_std: Defaults to None.
            negate: Defaults to False.
=======
            noise_std: Standard deviation of the observation noise. Defaults to None.
            negate: If True, negate the function. Defaults to False.
>>>>>>> ddf9b002
        """
        self.m = m
        optvals = {5: -10.1532, 7: -10.4029, 10: -10.536443}
        self._optimal_value = optvals[self.m]
        super().__init__(noise_std=noise_std, negate=negate)

        self.register_buffer(
            "beta", torch.tensor([1, 2, 2, 4, 4, 6, 3, 7, 5, 5], dtype=torch.float)
        )
        C_t = torch.tensor(
            [
                [4, 1, 8, 6, 3, 2, 5, 8, 6, 7],
                [4, 1, 8, 6, 7, 9, 3, 1, 2, 3.6],
                [4, 1, 8, 6, 3, 2, 5, 8, 6, 7],
                [4, 1, 8, 6, 7, 9, 3, 1, 2, 3.6],
            ],
            dtype=torch.float,
        )
        self.register_buffer("C", C_t.transpose(-1, -2))

    def evaluate_true(self, X: Tensor) -> Tensor:
        self.to(device=X.device, dtype=X.dtype)
        beta = self.beta / 10.0
        result = -sum(
            1 / (torch.sum((X - self.C[i]) ** 2, dim=-1) + beta[i])
            for i in range(self.m)
        )
        return result


class SixHumpCamel(SyntheticTestFunction):

    dim = 2
    _bounds = [(-3.0, 3.0), (-2.0, 2.0)]
    _optimal_value = -1.0316
    _optimizers = [(0.0898, -0.7126), (-0.0898, 0.7126)]

    def evaluate_true(self, X: Tensor) -> Tensor:
        x1, x2 = X[..., 0], X[..., 1]
        return (
            (4 - 2.1 * x1**2 + x1**4 / 3) * x1**2
            + x1 * x2
            + (4 * x2**2 - 4) * x2**2
        )


class StyblinskiTang(SyntheticTestFunction):
    r"""Styblinski-Tang synthtetic test function.

    d-dimensional function (usually evaluated on the hypercube `[-5, 5]^d`):

        H(x) = 0.5 * sum_{i=1}^d (x_i^4 - 16 * x_i^2 + 5 * x_i)

    H has a single global mininimum `H(z) = -39.166166 * d` at `z = [-2.903534]^d`
    """

    def __init__(
        self, dim=2, noise_std: Optional[float] = None, negate: bool = False
    ) -> None:
        """
        Args:
<<<<<<< HEAD
            dim: Defaults to 2.
            noise_std: Defaults to None.
            negate: Defaults to False.
=======
            dim: Dimension. Defaults to 2.
            noise_std: Standard deviation of the observation noise. Defaults to None.
            negate: If True, negate the function. Defaults to False.
>>>>>>> ddf9b002
        """
        self.dim = dim
        self._bounds = [(-5.0, 5.0) for _ in range(self.dim)]
        self._optimal_value = -39.166166 * self.dim
        self._optimizers = [tuple(-2.903534 for _ in range(self.dim))]
        super().__init__(noise_std=noise_std, negate=negate)

    def evaluate_true(self, X: Tensor) -> Tensor:
        return 0.5 * (X**4 - 16 * X**2 + 5 * X).sum(dim=-1)


class ThreeHumpCamel(SyntheticTestFunction):

    dim = 2
    _bounds = [(-5.0, 5.0), (-5.0, 5.0)]
    _optimal_value = 0.0
    _optimizers = [(0.0, 0.0)]

    def evaluate_true(self, X: Tensor) -> Tensor:
        x1, x2 = X[..., 0], X[..., 1]
        return 2.0 * x1**2 - 1.05 * x1**4 + x1**6 / 6.0 + x1 * x2 + x2**2<|MERGE_RESOLUTION|>--- conflicted
+++ resolved
@@ -64,15 +64,9 @@
     ) -> None:
         """
         Args:
-<<<<<<< HEAD
-            dim: Defaults to 2.
-            noise_std: Defaults to None.
-            negate: Defaults to False.
-=======
-            dim: Dimension. Defaults to 2.
-            noise_std: Standard deviation of the observation noise. Defaults to None.
-            negate: If True, negate the function. Defaults to False.
->>>>>>> ddf9b002
+            dim: Dimension. Defaults to 2.
+            noise_std: Standard deviation of the observation noise. Defaults to None.
+            negate: If True, negate the function. Defaults to False.
         """
         self.dim = dim
         self._bounds = [(-32.768, 32.768) for _ in range(self.dim)]
@@ -191,15 +185,9 @@
     ) -> None:
         """
         Args:
-<<<<<<< HEAD
-            dim: Defaults to 2.
-            noise_std: Defaults to None.
-            negate: Defaults to False.
-=======
-            dim: Dimension. Defaults to 2.
-            noise_std: Standard deviation of the observation noise. Defaults to None.
-            negate: If True, negate the function. Defaults to False.
->>>>>>> ddf9b002
+            dim: Dimension. Defaults to 2.
+            noise_std: Standard deviation of the observation noise. Defaults to None.
+            negate: If True, negate the function. Defaults to False.
         """
         self.dim = dim
         self._bounds = [(-10.0, 10.0) for _ in range(self.dim)]
@@ -251,15 +239,9 @@
     ) -> None:
         """
         Args:
-<<<<<<< HEAD
-            dim: Defaults to 2.
-            noise_std: Defaults to None.
-            negate: Defaults to False.
-=======
-            dim: Dimension. Defaults to 2.
-            noise_std: Standard deviation of the observation noise. Defaults to None.
-            negate: If True, negate the function. Defaults to False.
->>>>>>> ddf9b002
+            dim: Dimension. Defaults to 2.
+            noise_std: Standard deviation of the observation noise. Defaults to None.
+            negate: If True, negate the function. Defaults to False.
         """
         self.dim = dim
         self._bounds = [(-600.0, 600.0) for _ in range(self.dim)]
@@ -293,15 +275,9 @@
     ) -> None:
         """
         Args:
-<<<<<<< HEAD
-            dim: Defaults to 6.
-            noise_std: Defaults to None.
-            negate: Defaults to False.
-=======
             dim: Dimension. Defaults to 6.
             noise_std: Standard deviation of the observation noise. Defaults to None.
             negate: If True, negate the function. Defaults to False.
->>>>>>> ddf9b002
         """
         if dim not in (3, 4, 6):
             raise ValueError(f"Hartmann with dim {dim} not defined")
@@ -429,15 +405,9 @@
     ) -> None:
         """
         Args:
-<<<<<<< HEAD
-            dim: Defaults to 2.
-            noise_std: Defaults to None.
-            negate: Defaults to False.
-=======
-            dim: Dimension. Defaults to 2.
-            noise_std: Standard deviation of the observation noise. Defaults to None.
-            negate: If True, negate the function. Defaults to False.
->>>>>>> ddf9b002
+            dim: Dimension. Defaults to 2.
+            noise_std: Standard deviation of the observation noise. Defaults to None.
+            negate: If True, negate the function. Defaults to False.
         """
         self.dim = dim
         self._bounds = [(-10.0, 10.0) for _ in range(self.dim)]
@@ -471,15 +441,9 @@
     ) -> None:
         """
         Args:
-<<<<<<< HEAD
-            dim: Defaults to 2.
-            noise_std: Defaults to None.
-            negate: Defaults to False.
-=======
-            dim: Dimension. Defaults to 2.
-            noise_std: Standard deviation of the observation noise. Defaults to None.
-            negate: If True, negate the function. Defaults to False.
->>>>>>> ddf9b002
+            dim: Dimension. Defaults to 2.
+            noise_std: Standard deviation of the observation noise. Defaults to None.
+            negate: If True, negate the function. Defaults to False.
         """
         self.dim = dim
         self._bounds = [(0.0, math.pi) for _ in range(self.dim)]
@@ -517,15 +481,9 @@
     ) -> None:
         """
         Args:
-<<<<<<< HEAD
-            dim: Defaults to 4.
-            noise_std: Defaults to None.
-            negate: Defaults to False.
-=======
             dim: Dimension. Defaults to 4.
             noise_std: Standard deviation of the observation noise. Defaults to None.
             negate: If True, negate the function. Defaults to False.
->>>>>>> ddf9b002
         """
         self.dim = dim
         self._bounds = [(-4.0, 5.0) for _ in range(self.dim)]
@@ -553,15 +511,9 @@
     ) -> None:
         """
         Args:
-<<<<<<< HEAD
-            dim: Defaults to 2.
-            noise_std: Defaults to None.
-            negate: Defaults to False.
-=======
-            dim: Dimension. Defaults to 2.
-            noise_std: Standard deviation of the observation noise. Defaults to None.
-            negate: If True, negate the function. Defaults to False.
->>>>>>> ddf9b002
+            dim: Dimension. Defaults to 2.
+            noise_std: Standard deviation of the observation noise. Defaults to None.
+            negate: If True, negate the function. Defaults to False.
         """
         self.dim = dim
         self._bounds = [(-5.12, 5.12) for _ in range(self.dim)]
@@ -592,15 +544,9 @@
     ) -> None:
         """
         Args:
-<<<<<<< HEAD
-            dim: Defaults to 2.
-            noise_std: Defaults to None.
-            negate: Defaults to False.
-=======
-            dim: Dimension. Defaults to 2.
-            noise_std: Standard deviation of the observation noise. Defaults to None.
-            negate: If True, negate the function. Defaults to False.
->>>>>>> ddf9b002
+            dim: Dimension. Defaults to 2.
+            noise_std: Standard deviation of the observation noise. Defaults to None.
+            negate: If True, negate the function. Defaults to False.
         """
         self.dim = dim
         self._bounds = [(-5.0, 10.0) for _ in range(self.dim)]
@@ -635,13 +581,8 @@
         """
         Args:
             m: Defaults to 10.
-<<<<<<< HEAD
-            noise_std: Defaults to None.
-            negate: Defaults to False.
-=======
-            noise_std: Standard deviation of the observation noise. Defaults to None.
-            negate: If True, negate the function. Defaults to False.
->>>>>>> ddf9b002
+            noise_std: Standard deviation of the observation noise. Defaults to None.
+            negate: If True, negate the function. Defaults to False.
         """
         self.m = m
         optvals = {5: -10.1532, 7: -10.4029, 10: -10.536443}
@@ -703,15 +644,9 @@
     ) -> None:
         """
         Args:
-<<<<<<< HEAD
-            dim: Defaults to 2.
-            noise_std: Defaults to None.
-            negate: Defaults to False.
-=======
-            dim: Dimension. Defaults to 2.
-            noise_std: Standard deviation of the observation noise. Defaults to None.
-            negate: If True, negate the function. Defaults to False.
->>>>>>> ddf9b002
+            dim: Dimension. Defaults to 2.
+            noise_std: Standard deviation of the observation noise. Defaults to None.
+            negate: If True, negate the function. Defaults to False.
         """
         self.dim = dim
         self._bounds = [(-5.0, 5.0) for _ in range(self.dim)]
