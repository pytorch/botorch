#!/usr/bin/env python3
# Copyright (c) Meta Platforms, Inc. and affiliates.
#
# This source code is licensed under the MIT license found in the
# LICENSE file in the root directory of this source tree.

r"""
Utilities for MC and qMC sampling.

References

.. [Trikalinos2014polytope]
    T. A. Trikalinos and G. van Valkenhoef. Efficient sampling from uniform
    density n-polytopes. Technical report, Brown University, 2014.
"""

from __future__ import annotations

from abc import ABC, abstractmethod
from contextlib import contextmanager
from typing import Any, Generator, Iterable, List, Optional, Tuple, TYPE_CHECKING

import numpy as np
import scipy
import torch
from botorch.exceptions.errors import BotorchError
from botorch.sampling.qmc import NormalQMCEngine
from botorch.utils.transforms import unnormalize
from scipy.spatial import Delaunay, HalfspaceIntersection
from torch import LongTensor, Tensor
from torch.quasirandom import SobolEngine


if TYPE_CHECKING:
    from botorch.sampling.pathwise.path import SamplePath


@contextmanager
def manual_seed(seed: Optional[int] = None) -> Generator[None, None, None]:
    r"""Contextmanager for manual setting the torch.random seed.

    Args:
        seed: The seed to set the random number generator to.

    Returns:
        Generator

    Example:
        >>> with manual_seed(1234):
        >>>     X = torch.rand(3)
    """
    old_state = torch.random.get_rng_state()
    try:
        if seed is not None:
            torch.random.manual_seed(seed)
        yield
    finally:
        if seed is not None:
            torch.random.set_rng_state(old_state)


def draw_sobol_samples(
    bounds: Tensor,
    n: int,
    q: int,
    batch_shape: Optional[Iterable[int], torch.Size] = None,
    seed: Optional[int] = None,
) -> Tensor:
    r"""Draw qMC samples from the box defined by bounds.

    Args:
        bounds: A `2 x d` dimensional tensor specifying box constraints on a
            `d`-dimensional space, where bounds[0, :] and bounds[1, :] correspond
            to lower and upper bounds, respectively.
        n: The number of (q-batch) samples. As a best practice, use powers of 2.
        q: The size of each q-batch.
        batch_shape: The batch shape of the samples. If given, returns samples
            of shape `n x batch_shape x q x d`, where each batch is an
            `n x q x d`-dim tensor of qMC samples.
        seed: The seed used for initializing Owen scrambling. If None (default),
            use a random seed.

    Returns:
        A `n x batch_shape x q x d`-dim tensor of qMC samples from the box
        defined by bounds.

    Example:
        >>> bounds = torch.stack([torch.zeros(3), torch.ones(3)])
        >>> samples = draw_sobol_samples(bounds, 16, 2)
    """
    batch_shape = batch_shape or torch.Size()
    batch_size = int(torch.prod(torch.tensor(batch_shape)))
    d = bounds.shape[-1]
    lower = bounds[0]
    rng = bounds[1] - bounds[0]
    sobol_engine = SobolEngine(q * d, scramble=True, seed=seed)
    samples_raw = sobol_engine.draw(batch_size * n, dtype=lower.dtype)
    samples_raw = samples_raw.view(*batch_shape, n, q, d).to(device=lower.device)
    if batch_shape != torch.Size():
        samples_raw = samples_raw.permute(-3, *range(len(batch_shape)), -2, -1)
    return lower + rng * samples_raw


def draw_sobol_normal_samples(
    d: int,
    n: int,
    device: Optional[torch.device] = None,
    dtype: Optional[torch.dtype] = None,
    seed: Optional[int] = None,
) -> Tensor:
    r"""Draw qMC samples from a multi-variate standard normal N(0, I_d).

    A primary use-case for this functionality is to compute an QMC average
    of f(X) over X where each element of X is drawn N(0, 1).

    Args:
        d: The dimension of the normal distribution.
        n: The number of samples to return. As a best practice, use powers of 2.
        device: The torch device.
        dtype:  The torch dtype.
        seed: The seed used for initializing Owen scrambling. If None (default),
            use a random seed.

    Returns:
        A tensor of qMC standard normal samples with dimension `n x d` with device
        and dtype specified by the input.

    Example:
        >>> samples = draw_sobol_normal_samples(2, 16)
    """
    normal_qmc_engine = NormalQMCEngine(d=d, seed=seed, inv_transform=True)
    samples = normal_qmc_engine.draw(n, dtype=torch.float if dtype is None else dtype)
    return samples.to(device=device)


def sample_hypersphere(
    d: int,
    n: int = 1,
    qmc: bool = False,
    seed: Optional[int] = None,
    device: Optional[torch.device] = None,
    dtype: Optional[torch.dtype] = None,
) -> Tensor:
    r"""Sample uniformly from a unit d-sphere.

    Args:
        d: The dimension of the hypersphere.
        n: The number of samples to return.
        qmc: If True, use QMC Sobol sampling (instead of i.i.d. uniform).
        seed: If provided, use as a seed for the RNG.
        device: The torch device.
        dtype:  The torch dtype.

    Returns:
        An  `n x d` tensor of uniform samples from from the d-hypersphere.

    Example:
        >>> sample_hypersphere(d=5, n=10)
    """
    dtype = torch.float if dtype is None else dtype
    if d == 1:
        rnd = torch.randint(0, 2, (n, 1), device=device, dtype=dtype)
        return 2 * rnd - 1
    if qmc:
        rnd = draw_sobol_normal_samples(d=d, n=n, device=device, dtype=dtype, seed=seed)
    else:
        with manual_seed(seed=seed):
            rnd = torch.randn(n, d, dtype=dtype)
    samples = rnd / torch.norm(rnd, dim=-1, keepdim=True)
    if device is not None:
        samples = samples.to(device)
    return samples


def sample_simplex(
    d: int,
    n: int = 1,
    qmc: bool = False,
    seed: Optional[int] = None,
    device: Optional[torch.device] = None,
    dtype: Optional[torch.dtype] = None,
) -> Tensor:
    r"""Sample uniformly from a d-simplex.

    Args:
        d: The dimension of the simplex.
        n: The number of samples to return.
        qmc: If True, use QMC Sobol sampling (instead of i.i.d. uniform).
        seed: If provided, use as a seed for the RNG.
        device: The torch device.
        dtype: The torch dtype.

    Returns:
        An `n x d` tensor of uniform samples from from the d-simplex.

    Example:
        >>> sample_simplex(d=3, n=10)
    """
    dtype = torch.float if dtype is None else dtype
    if d == 1:
        return torch.ones(n, 1, device=device, dtype=dtype)
    if qmc:
        sobol_engine = SobolEngine(d - 1, scramble=True, seed=seed)
        rnd = sobol_engine.draw(n, dtype=dtype)
    else:
        with manual_seed(seed=seed):
            rnd = torch.rand(n, d - 1, dtype=dtype)
    srnd, _ = torch.sort(rnd, dim=-1)
    zeros = torch.zeros(n, 1, dtype=dtype)
    ones = torch.ones(n, 1, dtype=dtype)
    srnd = torch.cat([zeros, srnd, ones], dim=-1)
    if device is not None:
        srnd = srnd.to(device)
    return srnd[..., 1:] - srnd[..., :-1]


def sample_polytope(
    A: Tensor,
    b: Tensor,
    x0: Tensor,
    n: int = 10000,
    n0: int = 100,
    seed: Optional[int] = None,
) -> Tensor:
    r"""
    Hit and run sampler from uniform sampling points from a polytope,
    described via inequality constraints A*x<=b.

    Args:
        A: A Tensor describing inequality constraints
            so that all samples satisfy Ax<=b.
        b: A Tensor describing the inequality constraints
            so that all samples satisfy Ax<=b.
        x0: A `d`-dim Tensor representing a starting point of the chain
            satisfying the constraints.
        n: The number of resulting samples kept in the output.
        n0: The number of burn-in samples. The chain will produce
            n+n0 samples but the first n0 samples are not saved.
        seed: The seed for the sampler. If omitted, use a random seed.

    Returns:
        (n, d) dim Tensor containing the resulting samples.
    """
    n_tot = n + n0
    seed = seed if seed is not None else torch.randint(0, 1000000, (1,)).item()
    with manual_seed(seed=seed):
        rands = torch.rand(n_tot, dtype=A.dtype, device=A.device)

    # pre-sample samples from hypersphere
    d = x0.size(0)
    # uniform samples from unit ball in d dims
    Rs = sample_hypersphere(d=d, n=n_tot, dtype=A.dtype, device=A.device).unsqueeze(-1)

    # compute matprods in batch
    ARs = (A @ Rs).squeeze(-1)
    out = torch.empty(n, A.size(-1), dtype=A.dtype, device=A.device)
    x = x0.clone()
    for i, (ar, r, rnd) in enumerate(zip(ARs, Rs, rands)):
        # given x, the next point in the chain is x+alpha*r
        # it also satisfies A(x+alpha*r)<=b which implies A*alpha*r<=b-Ax
        # so alpha<=(b-Ax)/ar for ar>0, and alpha>=(b-Ax)/ar for ar<0.
        # b - A @ x is always >= 0, clamping for numerical tolerances
        w = (b - A @ x).squeeze().clamp(min=0.0) / ar
        pos = w >= 0
        alpha_max = w[pos].min()
        # important to include equality here in cases x is at the boundary
        # of the polytope
        neg = w <= 0
        alpha_min = w[neg].max()
        # alpha~Unif[alpha_min, alpha_max]
        alpha = alpha_min + rnd * (alpha_max - alpha_min)
        x = x + alpha * r
        if i >= n0:  # save samples after burn-in period
            out[i - n0] = x.squeeze()
    return out


def batched_multinomial(
    weights: Tensor,
    num_samples: int,
    replacement: bool = False,
    generator: Optional[torch.Generator] = None,
    out: Optional[Tensor] = None,
) -> LongTensor:
    r"""Sample from multinomial with an arbitrary number of batch dimensions.

    Args:
        weights: A `batch_shape x num_categories` tensor of weights. For each batch
            index `i, j, ...`, this functions samples from a multinomial with `input`
            `weights[i, j, ..., :]`. Note that the weights need not sum to one, but must
            be non-negative, finite and have a non-zero sum.
        num_samples: The number of samples to draw for each batch index. Must be smaller
            than `num_categories` if `replacement=False`.
        replacement: If True, samples are drawn with replacement.
        generator: A a pseudorandom number generator for sampling.
        out: The output tensor (optional). If provided, must be of size
            `batch_shape x num_samples`.

    Returns:
        A `batch_shape x num_samples` tensor of samples.

    This is a thin wrapper around `torch.multinomial` that allows weight (`input`)
    tensors with an arbitrary number of batch dimensions (`torch.multinomial` only
    allows a single batch dimension). The calling signature is the same as for
    `torch.multinomial`.

    Example:
        >>> weights = torch.rand(2, 3, 10)
        >>> samples = batched_multinomial(weights, 4)  # shape is 2 x 3 x 4
    """
    batch_shape, n_categories = weights.shape[:-1], weights.size(-1)
    flat_samples = torch.multinomial(
        input=weights.view(-1, n_categories),
        num_samples=num_samples,
        replacement=replacement,
        generator=generator,
        out=None if out is None else out.view(-1, num_samples),
    )
    return flat_samples.view(*batch_shape, num_samples)


def _convert_bounds_to_inequality_constraints(bounds: Tensor) -> Tuple[Tensor, Tensor]:
    r"""Convert bounds into inequality constraints of the form Ax <= b.

    Args:
        bounds: A `2 x d`-dim tensor of bounds

    Returns:
        A two-element tuple containing
            - A: A `2d x d`-dim tensor of coefficients
            - b: A `2d x 1`-dim tensor containing the right hand side
    """
    d = bounds.shape[-1]
    eye = torch.eye(d, dtype=bounds.dtype, device=bounds.device)
    lower, upper = bounds
    lower_finite, upper_finite = bounds.isfinite()
    A = torch.cat([-eye[lower_finite], eye[upper_finite]], dim=0)
    b = torch.cat([-lower[lower_finite], upper[upper_finite]], dim=0).unsqueeze(-1)
    return A, b


def find_interior_point(
    A: np.ndarray,
    b: np.ndarray,
    A_eq: Optional[np.ndarray] = None,
    b_eq: Optional[np.ndarray] = None,
) -> np.ndarray:
    r"""Find an interior point of a polytope via linear programming.

    Args:
        A: A `n_ineq x d`-dim numpy array containing the coefficients of the
            constraint inequalities.
        b: A `n_ineq x 1`-dim numpy array containing the right hand sides of
            the constraint inequalities.
        A_eq: A `n_eq x d`-dim numpy array containing the coefficients of the
            constraint equalities.
        b_eq: A `n_eq x 1`-dim numpy array containing the right hand sides of
            the constraint equalities.

    Returns:
        A `d`-dim numpy array containing an interior point of the polytope.
        This function will raise a ValueError if there is no such point.

    This method solves the following Linear Program:

        min -s subject to A @ x <= b - 2 * s, s >= 0, A_eq @ x = b_eq

    In case the polytope is unbounded, then it will also constrain the slack
    variable `s` to `s<=1`.
    """
    # augment inequality constraints: A @ (x, s) <= b
    d = A.shape[-1]
    ncon = A.shape[-2] + 1
    c = np.zeros(d + 1)
    c[-1] = -1
    b_ub = np.zeros(ncon)
    b_ub[:-1] = b.reshape(-1)
    A_ub = np.zeros((ncon, d + 1))
    A_ub[:-1, :-1] = A
    A_ub[:-1, -1] = 2.0
    A_ub[-1, -1] = -1.0

    result = scipy.optimize.linprog(
        c=c,
        A_ub=A_ub,
        b_ub=b_ub,
        A_eq=A_eq,
        b_eq=b_eq,
        bounds=(None, None),
        method="highs",
    )

    if result.status == 3:
        # problem is unbounded - to find a bounded solution we constrain the
        # slack variable `s` to `s <= 1.0`.
        A_s = np.concatenate([np.zeros((1, d)), np.ones((1, 1))], axis=-1)
        A_ub = np.concatenate([A_ub, A_s], axis=0)
        b_ub = np.concatenate([b_ub, np.ones(1)], axis=-1)
        result = scipy.optimize.linprog(
            c=c,
            A_ub=A_ub,
            b_ub=b_ub,
            A_eq=A_eq,
            b_eq=b_eq,
            bounds=(None, None),
            method="highs",
        )

    if result.status == 2:
        raise ValueError(
            "No feasible point found. Constraint polytope appears empty. "
            + "Check your constraints."
        )
    elif result.status > 0:
        raise ValueError(
            "Problem checking constraint specification. "
            + "linprog status: {}".format(result.message)
        )
    # the x in the result is really (x, s)
    return result.x[:-1]


class PolytopeSampler(ABC):
    r"""
    Base class for samplers that sample points from a polytope.

    :meta private:
    """

    def __init__(
        self,
        inequality_constraints: Optional[Tuple[Tensor, Tensor]] = None,
        equality_constraints: Optional[Tuple[Tensor, Tensor]] = None,
        bounds: Optional[Tensor] = None,
        interior_point: Optional[Tensor] = None,
    ) -> None:
        r"""
        Args:
            inequality_constraints: Tensors `(A, b)` describing inequality
                constraints `A @ x <= b`, where `A` is a `n_ineq_con x d`-dim
                Tensor and `b` is a `n_ineq_con x 1`-dim Tensor, with `n_ineq_con`
                the number of inequalities and `d` the dimension of the sample space.
            equality_constraints: Tensors `(C, d)` describing the equality constraints
                `C @ x = d`, where `C` is a `n_eq_con x d`-dim Tensor and `d` is a
                `n_eq_con x 1`-dim Tensor with `n_eq_con` the number of equalities.
            bounds: A `2 x d`-dim tensor of box bounds, where `inf` (`-inf`) means
                that the respective dimension is unbounded above (below).
            interior_point: A `d x 1`-dim Tensor presenting a point in the
                (relative) interior of the polytope. If omitted, determined
                automatically by solving a Linear Program.
        """
        if inequality_constraints is None:
            if bounds is None:
                raise BotorchError(
                    "PolytopeSampler requires either inequality constraints or bounds."
                )
            A = torch.empty(
                0, bounds.shape[-1], dtype=bounds.dtype, device=bounds.device
            )
            b = torch.empty(0, 1, dtype=bounds.dtype, device=bounds.device)
        else:
            A, b = inequality_constraints
        if bounds is not None:
            # add inequality constraints for bounds
            # TODO: make sure there are not deduplicate constraints
            A2, b2 = _convert_bounds_to_inequality_constraints(bounds=bounds)
            A = torch.cat([A, A2], dim=0)
            b = torch.cat([b, b2], dim=0)
        self.A = A
        self.b = b
        self.equality_constraints = equality_constraints

        if equality_constraints is not None:
            self.C, self.d = equality_constraints
            U, S, Vh = torch.linalg.svd(self.C)
            r = torch.nonzero(S).size(0)  # rank of matrix C
            self.nullC = Vh[r:, :].transpose(-1, -2)  # orthonormal null space of C,
            # satisfying # C @ nullC = 0 and nullC.T @ nullC = I
            # using the change of variables x=x0+nullC*y,
            # sample y satisfies A*nullC*y<=b-A*x0.
            # the linear constraint is automatically satisfied as x0 satisfies it.
        else:
            self.C = None
            self.d = None
            self.nullC = torch.eye(
                self.A.size(-1), dtype=self.A.dtype, device=self.A.device
            )

        self.new_A = self.A @ self.nullC  # doesn't depend on the initial point

        # initial point for the original, not transformed, problem
        if interior_point is not None:
            if self.feasible(interior_point):
                self.x0 = interior_point
            else:
                raise ValueError("The given input point is not feasible.")
        else:
            self.x0 = self.find_interior_point()

    def feasible(self, x: Tensor) -> bool:
        r"""Check whether a point is contained in the polytope.

        Args:
            x: A `d x 1`-dim Tensor.

        Returns:
            True if `x` is contained inside the polytope (incl. its boundary),
            False otherwise.
        """
        ineq = (self.A @ x - self.b <= 0).all()
        if self.equality_constraints is not None:
            eq = (self.C @ x - self.d == 0).all()
            return ineq & eq
        return ineq

    def find_interior_point(self) -> Tensor:
        r"""Find an interior point of the polytope.

        Returns:
            A `d x 1`-dim Tensor representing a point contained in the polytope.
            This function will raise a ValueError if there is no such point.
        """
        if self.equality_constraints:
            # equality constraints: A_eq * (x, s) = b_eq
            A_eq = np.zeros((self.C.size(0), self.C.size(-1) + 1))
            A_eq[:, :-1] = self.C.cpu().numpy()
            b_eq = self.d.cpu().numpy()
        else:
            A_eq = None
            b_eq = None
        x0 = find_interior_point(
            A=self.A.cpu().numpy(), b=self.b.cpu().numpy(), A_eq=A_eq, b_eq=b_eq
        )
        return torch.from_numpy(x0).to(self.A).unsqueeze(-1)

    # -------- Abstract methods to be implemented by subclasses -------- #

    @abstractmethod
    def draw(self, n: int = 1, seed: Optional[int] = None) -> Tensor:
        r"""Draw samples from the polytope.

        Args:
            n: The number of samples.
            seed: The random seed.

        Returns:
            A `n x d` Tensor of samples from the polytope.
        """
        pass  # pragma: no cover


class HitAndRunPolytopeSampler(PolytopeSampler):
    r"""A sampler for sampling from a polyope using a hit-and-run algorithm."""

    def __init__(
        self,
        inequality_constraints: Optional[Tuple[Tensor, Tensor]] = None,
        equality_constraints: Optional[Tuple[Tensor, Tensor]] = None,
        bounds: Optional[Tensor] = None,
        interior_point: Optional[Tensor] = None,
        n_burnin: int = 0,
    ) -> None:
        r"""A sampler for sampling from a polyope using a hit-and-run algorithm.

        Args:
            inequality_constraints: Tensors `(A, b)` describing inequality
                constraints `A @ x <= b`, where `A` is a `n_ineq_con x d`-dim
                Tensor and `b` is a `n_ineq_con x 1`-dim Tensor, with `n_ineq_con`
                the number of inequalities and `d` the dimension of the sample space.
            equality_constraints: Tensors `(C, d)` describing the equality constraints
                `C @ x = d`, where `C` is a `n_eq_con x d`-dim Tensor and `d` is a
                `n_eq_con x 1`-dim Tensor with `n_eq_con` the number of equalities.
            bounds: A `2 x d`-dim tensor of box bounds, where `inf` (`-inf`) means
                that the respective dimension is unbounded from above (below).
            interior_point: A `d x 1`-dim Tensor representing a point in the
                (relative) interior of the polytope. If omitted, determined
                automatically by solving a Linear Program.
            n_burnin: The number of burn in samples.
        """
        super().__init__(
            inequality_constraints=inequality_constraints,
            equality_constraints=equality_constraints,
            bounds=bounds,
            interior_point=interior_point,
        )
        self.n_burnin = n_burnin

    def draw(self, n: int = 1, seed: Optional[int] = None) -> Tensor:
        r"""Draw samples from the polytope.

        Args:
            n: The number of samples.
            seed: The random seed.

        Returns:
            A `n x d` Tensor of samples from the polytope.
        """
        transformed_samples = sample_polytope(
            # run this on the cpu
            A=self.new_A.cpu(),
            b=(self.b - self.A @ self.x0).cpu(),
            x0=torch.zeros((self.nullC.size(1), 1), dtype=self.A.dtype),
            n=n,
            n0=self.n_burnin,
            seed=seed,
        ).to(self.b)
        init_shift = self.x0.transpose(-1, -2)
        samples = init_shift + transformed_samples @ self.nullC.transpose(-1, -2)
        # keep the last element of the resulting chain as
        # the beginning of the next chain
        self.x0 = samples[-1].reshape(-1, 1)
        # reset counter so there is no burn-in for subsequent samples
        self.n_burnin = 0
        return samples


class DelaunayPolytopeSampler(PolytopeSampler):
    r"""A polytope sampler using Delaunay triangulation.

    This sampler first enumerates the vertices of the constraint polytope and
    then uses a Delaunay triangulation to tesselate its convex hull.

    The sampling happens in two stages:
    1. First, we sample from the set of hypertriangles generated by the
    Delaunay triangulation (i.e. which hyper-triangle to draw the sample
    from) with probabilities proportional to the triangle volumes.
    2. Then, we sample uniformly from the chosen hypertriangle by sampling
    uniformly from the unit simplex of the appropriate dimension, and
    then computing the convex combination of the vertices of the
    hypertriangle according to that draw from the simplex.

    The best reference (not exactly the same, but functionally equivalent) is
    [Trikalinos2014polytope]_. A simple R implementation is available at
    https://github.com/gertvv/tesselample.
    """

    def __init__(
        self,
        inequality_constraints: Optional[Tuple[Tensor, Tensor]] = None,
        equality_constraints: Optional[Tuple[Tensor, Tensor]] = None,
        bounds: Optional[Tensor] = None,
        interior_point: Optional[Tensor] = None,
    ) -> None:
        r"""Initialize DelaunayPolytopeSampler.

        Args:
            inequality_constraints: Tensors `(A, b)` describing inequality
                constraints `A @ x <= b`, where `A` is a `n_ineq_con x d`-dim
                Tensor and `b` is a `n_ineq_con x 1`-dim Tensor, with `n_ineq_con`
                the number of inequalities and `d` the dimension of the sample space.
            equality_constraints: Tensors `(C, d)` describing the equality constraints
                `C @ x = d`, where `C` is a `n_eq_con x d`-dim Tensor and `d` is a
                `n_eq_con x 1`-dim Tensor with `n_eq_con` the number of equalities.
            bounds: A `2 x d`-dim tensor of box bounds, where `inf` (`-inf`) means
                that the respective dimension is unbounded from above (below).
            interior_point: A `d x 1`-dim Tensor representing a point in the
                (relative) interior of the polytope. If omitted, determined
                automatically by solving a Linear Program.

        Warning: The vertex enumeration performed in this algorithm can become
        extremely costly if there are a large number of inequalities. Similarly,
        the triangulation can get very expensive in high dimensions. Only use
        this algorithm for moderate dimensions / moderately complex constraint sets.
        An alternative is the `HitAndRunPolytopeSampler`.
        """
        super().__init__(
            inequality_constraints=inequality_constraints,
            equality_constraints=equality_constraints,
            bounds=bounds,
            interior_point=interior_point,
        )
        # shift coordinate system to be anchored at x0
        new_b = self.b - self.A @ self.x0
        if self.new_A.shape[-1] < 2:
            # if the polytope is in dim 1 (i.e. a line segment) Qhull won't work
            tshlds = new_b / self.new_A
            neg = self.new_A < 0
            self.y_min = tshlds[neg].max()
            self.y_max = tshlds[~neg].min()
            self.dim = 1
        else:
            # Qhull expects inputs of the form A @ x + b <= 0, so we need to negate here
            halfspaces = torch.cat([self.new_A, -new_b], dim=-1).cpu().numpy()
            vertices = HalfspaceIntersection(
                halfspaces=halfspaces, interior_point=np.zeros(self.new_A.shape[-1])
            ).intersections
            self.dim = vertices.shape[-1]
            try:
                delaunay = Delaunay(vertices)
            except ValueError as e:
                if "Points cannot contain NaN" in str(e):
                    raise ValueError("Polytope is unbounded.")
                raise e  # pragma: no cover
            polytopes = torch.from_numpy(
                np.array([delaunay.points[s] for s in delaunay.simplices]),
            ).to(self.A)
            volumes = torch.stack([torch.det(p[1:] - p[0]).abs() for p in polytopes])
            self._polytopes = polytopes
            self._p = volumes / volumes.sum()

    def draw(self, n: int = 1, seed: Optional[int] = None) -> Tensor:
        r"""Draw samples from the polytope.

        Args:
            n: The number of samples.
            seed: The random seed.

        Returns:
            A `n x d` Tensor of samples from the polytope.
        """
        if self.dim == 1:
            with manual_seed(seed):
                e = torch.rand(n, 1, device=self.new_A.device, dtype=self.new_A.dtype)
            transformed_samples = self.y_min + (self.y_max - self.y_min) * e
        else:
            if seed is None:
                generator = None
            else:
                generator = torch.Generator(device=self.A.device)
                generator.manual_seed(seed)
            index_rvs = torch.multinomial(
                self._p,
                num_samples=n,
                replacement=True,
                generator=generator,
            )
            simplex_rvs = sample_simplex(
                d=self.dim + 1, n=n, seed=seed, device=self.A.device, dtype=self.A.dtype
            )
            transformed_samples = torch.stack(
                [rv @ self._polytopes[idx] for rv, idx in zip(simplex_rvs, index_rvs)]
            )
        init_shift = self.x0.transpose(-1, -2)
        samples = init_shift + transformed_samples @ self.nullC.transpose(-1, -2)
        return samples


def normalize_linear_constraints(
    bounds: Tensor, constraints: List[Tuple[Tensor, Tensor, float]]
) -> List[Tuple[Tensor, Tensor, float]]:
    r"""Normalize linear constraints to the unit cube.

    Args:
        bounds (Tensor): A `2 x d`-dim tensor containing the box bounds.
        constraints (List[Tuple[Tensor, Tensor, float]]): A list of
            tuples (indices, coefficients, rhs), with each tuple encoding
            an inequality constraint of the form
            `\sum_i (X[indices[i]] * coefficients[i]) >= rhs` or
            `\sum_i (X[indices[i]] * coefficients[i]) = rhs`.
    """

    new_constraints = []
    for index, coefficient, rhs in constraints:
        lower, upper = bounds[:, index]
        s = upper - lower
        new_constraints.append(
            (index, s * coefficient, (rhs - torch.dot(coefficient, lower)).item())
        )
    return new_constraints


def get_polytope_samples(
    n: int,
    bounds: Tensor,
    inequality_constraints: Optional[List[Tuple[Tensor, Tensor, float]]] = None,
    equality_constraints: Optional[List[Tuple[Tensor, Tensor, float]]] = None,
    seed: Optional[int] = None,
    thinning: int = 32,
    n_burnin: int = 10_000,
) -> Tensor:
    r"""Sample from polytope defined by box bounds and (in)equality constraints.

    This uses a hit-and-run Markov chain sampler.

    TODO: make this method return the sampler object, to avoid doing burn-in
    every time we draw samples.

    Args:
        n: The number of samples.
        bounds: A `2 x d`-dim tensor containing the box bounds.
        inequality constraints: A list of tuples (indices, coefficients, rhs),
            with each tuple encoding an inequality constraint of the form
            `\sum_i (X[indices[i]] * coefficients[i]) >= rhs`.
        equality constraints: A list of tuples (indices, coefficients, rhs),
            with each tuple encoding an inequality constraint of the form
            `\sum_i (X[indices[i]] * coefficients[i]) = rhs`.
        seed: The random seed.
        thinning: The amount of thinning.
        n_burnin: The number of burn-in samples for the Markov chain sampler.

    Returns:
        A `n x d`-dim tensor of samples.
    """
    # create tensors representing linear inequality constraints
    # of the form Ax >= b.
    # TODO: remove this error handling functionality in a few releases.
    # Context: BoTorch inadvertently supported indices with unusual dtypes.
    # This is now not supported.
    index_dtype_error = (
        "Normalizing {var_name} failed. Check that the first "
        "element of {var_name} is the correct dtype following "
        "the previous IndexError."
    )
    if inequality_constraints:
        # normalize_linear_constraints is called to solve this issue:
        # https://github.com/pytorch/botorch/issues/1225
        try:
            # non-standard dtypes used to be supported for indices in constraints;
            # this is no longer true
            constraints = normalize_linear_constraints(bounds, inequality_constraints)
        except IndexError as e:
            msg = index_dtype_error.format(var_name="`inequality_constraints`")
            raise ValueError(msg) from e

        A, b = sparse_to_dense_constraints(
            d=bounds.shape[-1],
            constraints=constraints,
        )
        # Note the inequality constraints are of the form Ax >= b,
        # but PolytopeSampler expects inequality constraints of the
        # form Ax <= b, so we multiply by -1 below.
        dense_inequality_constraints = -A, -b
    else:
        dense_inequality_constraints = None
    if equality_constraints:
        try:
            # non-standard dtypes used to be supported for indices in constraints;
            # this is no longer true
            constraints = normalize_linear_constraints(bounds, equality_constraints)
        except IndexError as e:
            msg = index_dtype_error.format(var_name="`equality_constraints`")
            raise ValueError(msg) from e

        # normalize_linear_constraints is called to solve this issue:
        # https://github.com/pytorch/botorch/issues/1225
        dense_equality_constraints = sparse_to_dense_constraints(
            d=bounds.shape[-1], constraints=constraints
        )
    else:
        dense_equality_constraints = None
    normalized_bounds = torch.zeros_like(bounds)
    normalized_bounds[1, :] = 1.0
    polytope_sampler = HitAndRunPolytopeSampler(
        bounds=normalized_bounds,
        inequality_constraints=dense_inequality_constraints,
        equality_constraints=dense_equality_constraints,
        n_burnin=n_burnin,
    )
    samples = polytope_sampler.draw(n=n * thinning, seed=seed)[::thinning]
    return bounds[0] + samples * (bounds[1] - bounds[0])


def sparse_to_dense_constraints(
    d: int,
    constraints: List[Tuple[Tensor, Tensor, float]],
) -> Tuple[Tensor, Tensor]:
    r"""Convert parameter constraints from a sparse format into a dense format.

    This method converts sparse triples of the form (indices, coefficients, rhs)
    to constraints of the form Ax >= b or Ax = b.

    Args:
        d: The input dimension.
        inequality constraints: A list of tuples (indices, coefficients, rhs),
            with each tuple encoding an (in)equality constraint of the form
            `\sum_i (X[indices[i]] * coefficients[i]) >= rhs` or
            `\sum_i (X[indices[i]] * coefficients[i]) = rhs`.

    Returns:
        A two-element tuple containing:
            - A: A `n_constraints x d`-dim tensor of coefficients.
            - b: A `n_constraints x 1`-dim tensor of right hand sides.
    """
    _t = constraints[0][1]
    A = torch.zeros(len(constraints), d, dtype=_t.dtype, device=_t.device)
    b = torch.zeros(len(constraints), 1, dtype=_t.dtype, device=_t.device)
    for i, (indices, coefficients, rhs) in enumerate(constraints):
        A[i, indices.long()] = coefficients
        b[i] = rhs
    return A, b


def optimize_posterior_samples(
    paths: SamplePath,
    bounds: Tensor,
    candidates: Optional[Tensor] = None,
    raw_samples: Optional[int] = 1024,
    num_restarts: int = 20,
    maximize: bool = True,
    **kwargs: Any,
) -> Tuple[Tensor, Tensor]:
    r"""Cheaply maximizes posterior samples by random querying followed by vanilla
    gradient descent on the best num_restarts points.

    Args:
        paths: Random Fourier Feature-based sample paths from the GP
        bounds: The bounds on the search space.
        candidates: A priori good candidates (typically previous design points)
            which acts as extra initial guesses for the optimization routine.
        raw_samples: The number of samples with which to query the samples initially.
        num_restarts: The number of points selected for gradient-based optimization.
        maximize: Boolean indicating whether to maimize or minimize
<<<<<<< HEAD
=======

>>>>>>> 9d6c638b
    Returns:
        A two-element tuple containing:
            - X_opt: A `num_optima x [batch_size] x d`-dim tensor of optimal inputs x*.
            - f_opt: A `num_optima x [batch_size] x 1`-dim tensor of optimal outputs f*.
    """
    if maximize:

        def path_func(x):
            return paths(x)

    else:

        def path_func(x):
            return -paths(x)

    candidate_set = unnormalize(
        SobolEngine(dimension=bounds.shape[1], scramble=True).draw(raw_samples), bounds
    )

    # queries all samples on all candidates - output shape
    # raw_samples * num_optima * num_models
    candidate_queries = path_func(candidate_set)
    argtop_k = torch.topk(candidate_queries, num_restarts, dim=-1).indices
    X_top_k = candidate_set[argtop_k, :]

    # to avoid circular import, the import occurs here
<<<<<<< HEAD
    from botorch.generation.gen import gen_candidates_scipy

    X_top_k, f_top_k = gen_candidates_scipy(
=======
    from botorch.generation.gen import gen_candidates_torch

    X_top_k, f_top_k = gen_candidates_torch(
>>>>>>> 9d6c638b
        X_top_k, path_func, lower_bounds=bounds[0], upper_bounds=bounds[1], **kwargs
    )
    f_opt, arg_opt = f_top_k.max(dim=-1, keepdim=True)

    # For each sample (and possibly for every model in the batch of models), this
    # retrieves the argmax. We flatten, pick out the indices and then reshape to
    # the original batch shapes (so instead of pickig out the argmax of a
    # (3, 7, num_restarts, D)) along the num_restarts dim, we pick it out of a
    # (21  , num_restarts, D)
    final_shape = candidate_queries.shape[:-1]
    X_opt = X_top_k.reshape(final_shape.numel(), num_restarts, -1)[
        torch.arange(final_shape.numel()), arg_opt.flatten()
    ].reshape(*final_shape, -1)
    if not maximize:
        f_opt = -f_opt
    return X_opt, f_opt<|MERGE_RESOLUTION|>--- conflicted
+++ resolved
@@ -900,10 +900,7 @@
         raw_samples: The number of samples with which to query the samples initially.
         num_restarts: The number of points selected for gradient-based optimization.
         maximize: Boolean indicating whether to maimize or minimize
-<<<<<<< HEAD
-=======
-
->>>>>>> 9d6c638b
+
     Returns:
         A two-element tuple containing:
             - X_opt: A `num_optima x [batch_size] x d`-dim tensor of optimal inputs x*.
@@ -930,15 +927,9 @@
     X_top_k = candidate_set[argtop_k, :]
 
     # to avoid circular import, the import occurs here
-<<<<<<< HEAD
-    from botorch.generation.gen import gen_candidates_scipy
-
-    X_top_k, f_top_k = gen_candidates_scipy(
-=======
     from botorch.generation.gen import gen_candidates_torch
 
     X_top_k, f_top_k = gen_candidates_torch(
->>>>>>> 9d6c638b
         X_top_k, path_func, lower_bounds=bounds[0], upper_bounds=bounds[1], **kwargs
     )
     f_opt, arg_opt = f_top_k.max(dim=-1, keepdim=True)
