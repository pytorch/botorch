--- conflicted
+++ resolved
@@ -21,42 +21,37 @@
 from torch import Tensor
 
 
-<<<<<<< HEAD
+def get_dtype_of_sequence(values: Sequence[Tensor | float]) -> torch.dtype:
+    """
+    Return torch.float32 if everything is single-precision and torch.float64
+    otherwise.
+
+    Numbers (non-tensors) are double-precision.
+    """
+
+    def _is_single(value: Tensor | float) -> bool:
+        return isinstance(value, Tensor) and value.dtype == torch.float32
+
+    all_single_precision = all(_is_single(value) for value in values)
+    return torch.float32 if all_single_precision else torch.float64
+
+
+def get_device_of_sequence(values: Sequence[Tensor | float]) -> torch.dtype:
+    """
+    CPU if everything is on the CPU; Cuda otherwise.
+
+    Numbers (non-tensors) are considered to be on the CPU.
+    """
+
+    def _is_cuda(value: Tensor | float) -> bool:
+        return hasattr(value, "device") and value.device == torch.device("cuda")
+
+    any_cuda = any(_is_cuda(value) for value in values)
+    return torch.device("cuda") if any_cuda else torch.device("cpu")
+
+
 class FixedFeatureAcquisitionFunction(AbstractAcquisitionFunctionWrapper):
     """A wrapper around AquisitionFunctions to fix a subset of features.
-=======
-def get_dtype_of_sequence(values: Sequence[Tensor | float]) -> torch.dtype:
-    """
-    Return torch.float32 if everything is single-precision and torch.float64
-    otherwise.
-
-    Numbers (non-tensors) are double-precision.
-    """
-
-    def _is_single(value: Tensor | float) -> bool:
-        return isinstance(value, Tensor) and value.dtype == torch.float32
-
-    all_single_precision = all(_is_single(value) for value in values)
-    return torch.float32 if all_single_precision else torch.float64
-
-
-def get_device_of_sequence(values: Sequence[Tensor | float]) -> torch.dtype:
-    """
-    CPU if everything is on the CPU; Cuda otherwise.
-
-    Numbers (non-tensors) are considered to be on the CPU.
-    """
-
-    def _is_cuda(value: Tensor | float) -> bool:
-        return hasattr(value, "device") and value.device == torch.device("cuda")
-
-    any_cuda = any(_is_cuda(value) for value in values)
-    return torch.device("cuda") if any_cuda else torch.device("cpu")
-
-
-class FixedFeatureAcquisitionFunction(AcquisitionFunction):
-    """A wrapper around AcquisitionFunctions to fix a subset of features.
->>>>>>> 4352bf3f
 
     Example:
         >>> model = SingleTaskGP(train_X, train_Y)  # d = 5
@@ -91,14 +86,9 @@
                 combination of `Tensor`s and numbers which can be broadcasted
                 to form a tensor with trailing dimension size of `d_f`.
         """
-<<<<<<< HEAD
         AbstractAcquisitionFunctionWrapper.__init__(self, acq_function=acq_function)
         dtype = torch.float
         device = torch.device("cpu")
-=======
-        Module.__init__(self)
-        self.acq_func = acq_function
->>>>>>> 4352bf3f
         self.d = d
 
         if isinstance(values, Tensor):
@@ -164,9 +154,6 @@
         X_full = self._construct_X_full(X)
         return self.acq_func(X_full)
 
-<<<<<<< HEAD
-    def set_X_pending(self, X_pending: Optional[Tensor]):
-=======
     @property
     def X_pending(self):
         r"""Return the `X_pending` of the base acquisition function."""
@@ -180,7 +167,6 @@
 
     @X_pending.setter
     def X_pending(self, X_pending: Tensor | None):
->>>>>>> 4352bf3f
         r"""Sets the `X_pending` of the base acquisition function."""
         if X_pending is not None:
             full_X_pending = self._construct_X_full(X_pending)
