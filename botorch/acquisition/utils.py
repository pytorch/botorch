#!/usr/bin/env python3
# Copyright (c) Meta Platforms, Inc. and affiliates.
#
# This source code is licensed under the MIT license found in the
# LICENSE file in the root directory of this source tree.

r"""
Utilities for acquisition functions.
"""

from __future__ import annotations

import math
<<<<<<< HEAD
from typing import Any, Callable, Dict, List, Optional, Union
=======
from collections.abc import Callable
>>>>>>> 4352bf3f

import torch
from botorch.acquisition.objective import (
    MCAcquisitionObjective,
    PosteriorTransform,
    ScalarizedPosteriorTransform,
)
from botorch.exceptions.errors import (
    BotorchTensorDimensionError,
    DeprecationError,
    UnsupportedError,
)
<<<<<<< HEAD
from botorch.acquisition.wrapper import AbstractAcquisitionFunctionWrapper
from botorch.exceptions.errors import UnsupportedError
=======
>>>>>>> 4352bf3f
from botorch.models.fully_bayesian import MCMC_DIM
from botorch.models.model import Model
from botorch.sampling.base import MCSampler
from botorch.sampling.get_sampler import get_sampler
from botorch.sampling.pathwise.posterior_samplers import get_matheron_path_model
from botorch.utils.objective import compute_feasibility_indicator
from botorch.utils.sampling import optimize_posterior_samples
from botorch.utils.transforms import is_ensemble, normalize_indices
from gpytorch.models import GP
from pyre_extensions import none_throws
from torch import Tensor


def get_acquisition_function(*args, **kwargs) -> None:
    raise DeprecationError(
        "`get_acquisition_function` has been moved to `botorch.acquisition.factory`."
    )


def repeat_to_match_aug_dim(target_tensor: Tensor, reference_tensor: Tensor) -> Tensor:
    """Repeat target_tensor until it has the same first dimension as reference_tensor
    This works regardless of the batch shapes and q.
    This is useful as we sometimes modify sample shapes such as in LearnedObjective.

    Args:
        target_tensor: A `sample_size x batch_shape x q x m`-dim Tensor
        reference_tensor: A `(augmented_sample * sample_size) x batch_shape x q`-dim
            Tensor. `augmented_sample` could be 1.

    Returns:
        The content of `target_tensor` potentially repeated so that its first dimension
        matches that of `reference_tensor`.
        The shape will be `(augmented_sample * sample_size) x batch_shape x q x m`.

    Examples:
        >>> import torch
        >>> target_tensor = torch.arange(3).repeat(2, 1).T
        >>> target_tensor
        tensor([[0, 0],
                [1, 1],
                [2, 2]])
        >>> repeat_to_match_aug_dim(target_tensor, torch.zeros(6))
        tensor([[0, 0],
                [1, 1],
                [2, 2],
                [0, 0],
                [1, 1],
                [2, 2]])
    """
    augmented_sample_num, remainder = divmod(
        reference_tensor.shape[0], target_tensor.shape[0]
    )
    if remainder != 0:
        raise ValueError(
            "The first dimension of reference_tensor must "
            "be a multiple of target_tensor's."
        )

    # using repeat here as obj might be constructed as
    # obj.reshape(-1, *samples.shape[2:]) where the first 2 dimensions are
    # of shape `augmented_samples x sample_shape`.
    repeat_size = (augmented_sample_num,) + (1,) * (target_tensor.ndim - 1)
    return target_tensor.repeat(*repeat_size)


def compute_best_feasible_objective(
    samples: Tensor,
    obj: Tensor,
    constraints: list[Callable[[Tensor], Tensor]] | None,
    model: Model | None = None,
    objective: MCAcquisitionObjective | None = None,
    posterior_transform: PosteriorTransform | None = None,
    X_baseline: Tensor | None = None,
    infeasible_obj: Tensor | None = None,
) -> Tensor:
    """Computes the largest `obj` value that is feasible under the `constraints`. If
    `constraints` is None, returns the best unconstrained objective value.

    When no feasible observations exist and `infeasible_obj` is not `None`, returns
    `infeasible_obj` (potentially reshaped). When no feasible observations exist and
    `infeasible_obj` is `None`, uses `model`, `objective`, `posterior_transform`, and
    `X_baseline` to infer and return an `infeasible_obj` `M` s.t. `M < min_x f(x)`.

    Args:
        samples: `(sample_shape) x batch_shape x q x m`-dim posterior samples.
        obj: A `(sample_shape) x batch_shape x q`-dim Tensor of MC objective values.
        constraints: A list of constraint callables which map posterior samples to
            a scalar. The associated constraint is considered satisfied if this
            scalar is less than zero.
        model: A Model, only required when there are no feasible observations.
        objective: An MCAcquisitionObjective, only optionally used when there are no
            feasible observations.
        posterior_transform: A PosteriorTransform, only optionally used when there are
            no feasible observations.
        X_baseline: A `batch_shape x d`-dim Tensor of baseline points, only required
            when there are no feasible observations.
        infeasible_obj: A Tensor to be returned when no feasible points exist.

    Returns:
        A `(sample_shape) x batch_shape`-dim Tensor of best feasible objectives.
    """
    if constraints is None:  # unconstrained case
        # we don't need to differentiate through X_baseline for now, so taking
        # the regular max over the n points to get best_f is fine
        with torch.no_grad():
            return obj.amax(dim=-1, keepdim=False)

    is_feasible = compute_feasibility_indicator(
        constraints=constraints, samples=samples
    )  # sample_shape x batch_shape x q

    if is_feasible.any(dim=-1).all():
        infeasible_value = -torch.inf

    elif infeasible_obj is not None:
        infeasible_value = infeasible_obj.item()

    else:
        if model is None:
            raise ValueError(
                "Must specify `model` when no feasible observation exists."
            )
        if X_baseline is None:
            raise ValueError(
                "Must specify `X_baseline` when no feasible observation exists."
            )
        infeasible_value = _estimate_objective_lower_bound(
            model=model,
            objective=objective,
            posterior_transform=posterior_transform,
            X=X_baseline,
        ).item()

    is_feasible = repeat_to_match_aug_dim(
        target_tensor=is_feasible, reference_tensor=obj
    )
    obj = torch.where(is_feasible, obj, infeasible_value)
    with torch.no_grad():
        return obj.amax(dim=-1, keepdim=False)


def _estimate_objective_lower_bound(
    model: Model,
    objective: MCAcquisitionObjective | None,
    posterior_transform: PosteriorTransform | None,
    X: Tensor,
) -> Tensor:
    """Estimates a lower bound on the objective values by evaluating the model at convex
    combinations of `X`, returning the 6-sigma lower bound of the computed statistics.

    Args:
        model: A fitted model.
        objective: An MCAcquisitionObjective with `m` outputs.
        posterior_transform: A PosteriorTransform.
        X: A `n x d`-dim Tensor of design points from which to draw convex combinations.

    Returns:
        A `m`-dimensional Tensor of lower bounds of the objectives.
    """
    convex_weights = torch.rand(
        32,
        X.shape[-2],
        dtype=X.dtype,
        device=X.device,
    )
    weights_sum = convex_weights.sum(dim=0, keepdim=True)
    convex_weights = convex_weights / weights_sum
    # infeasible cost M is such that -M < min_x f(x), thus
    # 0 < min_x f(x) - (-M), so we should take -M as a lower
    # bound on the best feasible objective
    return -get_infeasible_cost(
        X=convex_weights @ X,
        model=model,
        objective=objective,
        posterior_transform=posterior_transform,
    )


def get_infeasible_cost(
    X: Tensor,
    model: Model,
    objective: Callable[[Tensor, Tensor | None], Tensor] | None = None,
    posterior_transform: PosteriorTransform | None = None,
) -> Tensor:
    r"""Get infeasible cost for a model and objective.

    For each outcome, computes an infeasible cost `M` such that
    `-M < min_x f(x)` almost always, so that feasible points are preferred.

    Args:
        X: A `n x d` Tensor of `n` design points to use in evaluating the
            minimum. These points should cover the design space well. The more
            points the better the estimate, at the expense of added computation.
        model: A fitted botorch model with `m` outcomes.
        objective: The objective with which to evaluate the model output.
        posterior_transform: A PosteriorTransform (optional).

    Returns:
        An `m`-dim tensor of infeasible cost values.

    Example:
        >>> model = SingleTaskGP(train_X, train_Y)
        >>> objective = lambda Y: Y[..., -1] ** 2
        >>> M = get_infeasible_cost(train_X, model, obj)
    """
    if objective is None:

        def objective(Y: Tensor, X: Tensor | None = None):
            return Y.squeeze(-1)

    posterior = model.posterior(X, posterior_transform=posterior_transform)
    lb = objective(posterior.mean - 6 * posterior.variance.clamp_min(0).sqrt(), X=X)
    if lb.ndim < posterior.mean.ndim:
        lb = lb.unsqueeze(-1)
    # Take outcome-wise min. Looping in to handle batched models.
    while lb.dim() > 1:
        lb = lb.min(dim=-2).values
    return -(lb.clamp_max(0.0))


<<<<<<< HEAD
def isinstance_af(
    __obj: object,
    __class_or_tuple: Union[type, tuple[Union[type, tuple[Any, ...]], ...]],
) -> bool:
    r"""A variant of isinstance first checks for the acq_func attribute on wrapped acquisition functions."""
    if isinstance(__obj, AbstractAcquisitionFunctionWrapper):
        isinstance_base_af = isinstance(__obj.acq_func, __class_or_tuple)
    else:
        isinstance_base_af = False
    return isinstance_base_af or isinstance(__obj, __class_or_tuple)


def is_nonnegative(acq_function: AcquisitionFunction) -> bool:
    r"""Determine whether a given acquisition function is non-negative.

    Args:
        acq_function: The `AcquisitionFunction` instance.
=======
def _prune_inferior_shared_processing(
    model: Model,
    X: Tensor,
    is_moo: bool,
    objective: MCAcquisitionObjective | None = None,
    posterior_transform: PosteriorTransform | None = None,
    constraints: list[Callable[[Tensor], Tensor]] | None = None,
    num_samples: int = 2048,
    max_frac: float = 1.0,
    sampler: MCSampler | None = None,
    marginalize_dim: int | None = None,
) -> tuple[int, Tensor, Tensor]:
    r"""Shared data processing for `prune_inferior_points` and
    `prune_inferior_points_multi_objective`.
>>>>>>> 4352bf3f

    Returns:
        - max_points: The maximum number of points to keep.
        - obj_vals: The objective values of the points in `X`.
        - infeas: A boolean tensor indicating feasibility of `X`.
    """
<<<<<<< HEAD
    return isinstance_af(
        acq_function,
        (
            analytic.ExpectedImprovement,
            analytic.ConstrainedExpectedImprovement,
            analytic.ProbabilityOfImprovement,
            analytic.NoisyExpectedImprovement,
            monte_carlo.qExpectedImprovement,
            monte_carlo.qNoisyExpectedImprovement,
            monte_carlo.qProbabilityOfImprovement,
            multi_objective.analytic.ExpectedHypervolumeImprovement,
            multi_objective.monte_carlo.qExpectedHypervolumeImprovement,
            multi_objective.monte_carlo.qNoisyExpectedHypervolumeImprovement,
        ),
=======
    func_name = (
        "prune_inferior_points_multi_objective" if is_moo else "prune_inferior_points"
    )
    if marginalize_dim is None and is_ensemble(model):
        marginalize_dim = MCMC_DIM

    if X.ndim > 2:
        raise UnsupportedError(
            f"Batched inputs `X` are currently unsupported by `{func_name}`"
        )
    if X.size(-2) == 0:
        raise ValueError("X must have at least one point.")
    if max_frac <= 0 or max_frac > 1.0:
        raise ValueError(f"max_frac must take values in (0, 1], is {max_frac}")
    max_points = math.ceil(max_frac * X.size(-2))
    with torch.no_grad():
        posterior = model.posterior(X=X, posterior_transform=posterior_transform)
    if sampler is None:
        sampler = get_sampler(
            posterior=posterior, sample_shape=torch.Size([num_samples])
        )
    samples = sampler(posterior)
    if objective is not None:
        obj_vals = objective(samples=samples, X=X)
    elif is_moo:
        obj_vals = samples
    else:
        obj_vals = samples.squeeze(-1)
    if obj_vals.ndim > (2 + is_moo):
        if obj_vals.ndim == (3 + is_moo) and marginalize_dim is not None:
            if marginalize_dim < 0:
                # Update `marginalize_dim` to be positive while accounting for
                # removal of output dimension in SOO.
                marginalize_dim = (not is_moo) + none_throws(
                    normalize_indices([marginalize_dim], d=obj_vals.ndim)
                )[0]
            obj_vals = obj_vals.mean(dim=marginalize_dim)
        else:
            raise UnsupportedError(
                "Models with multiple batch dims are currently unsupported by "
                f"`{func_name}`."
            )
    infeas = ~compute_feasibility_indicator(
        constraints=constraints,
        samples=samples,
        marginalize_dim=marginalize_dim,
>>>>>>> 4352bf3f
    )
    return max_points, obj_vals, infeas


def prune_inferior_points(
    model: Model,
    X: Tensor,
    objective: MCAcquisitionObjective | None = None,
    posterior_transform: PosteriorTransform | None = None,
    constraints: list[Callable[[Tensor], Tensor]] | None = None,
    num_samples: int = 2048,
    max_frac: float = 1.0,
    sampler: MCSampler | None = None,
    marginalize_dim: int | None = None,
) -> Tensor:
    r"""Prune points from an input tensor that are unlikely to be the best point.

    Given a model, an objective, and an input tensor `X`, this function returns
    the subset of points in `X` that have some probability of being the best
    point under the objective. This function uses sampling to estimate the
    probabilities, the higher the number of points `n` in `X` the higher the
    number of samples `num_samples` should be to obtain accurate estimates.

    Args:
        model: A fitted model. Batched models are currently not supported.
        X: An input tensor of shape `n x d`. Batched inputs are currently not
            supported.
        objective: The objective under which to evaluate the posterior.
        posterior_transform: A PosteriorTransform (optional).
        constraints: A list of constraint callables which map a Tensor of posterior
            samples of dimension `sample_shape x batch-shape x q x m`-dim to a
            `sample_shape x batch-shape x q`-dim Tensor. The associated constraints
            are satisfied if `constraint(samples) < 0`.
        num_samples: The number of samples used to compute empirical
            probabilities of being the best point.
        max_frac: The maximum fraction of points to retain. Must satisfy
            `0 < max_frac <= 1`. Ensures that the number of elements in the
            returned tensor does not exceed `ceil(max_frac * n)`.
        sampler: If provided, will use this customized sampler instead of
            automatically constructing one with `num_samples`.
        marginalize_dim: A batch dimension that should be marginalized.
            For example, this is useful when using a batched fully Bayesian
            model.

    Returns:
        A `n' x d` with subset of points in `X`, where

            n' = min(N_nz, ceil(max_frac * n))

        with `N_nz` the number of points in `X` that have non-zero (empirical,
        under `num_samples` samples) probability of being the best point.
    """
    max_points, obj_vals, infeas = _prune_inferior_shared_processing(
        model=model,
        X=X,
        is_moo=False,
        objective=objective,
        posterior_transform=posterior_transform,
        constraints=constraints,
        num_samples=num_samples,
        max_frac=max_frac,
        sampler=sampler,
        marginalize_dim=marginalize_dim,
    )
    if infeas.any():
        # set infeasible points to worse than worst objective across all samples
        # Use clone() here to avoid deprecated `index_put_` on an expanded tensor
        obj_vals = obj_vals.clone()
        obj_vals[infeas] = obj_vals.min() - 1

    is_best = torch.argmax(obj_vals, dim=-1)
    idcs, counts = torch.unique(is_best, return_counts=True)

    if len(idcs) > max_points:
        counts, order_idcs = torch.sort(counts, stable=True, descending=True)
        idcs = order_idcs[:max_points]

    return X[idcs]


def project_to_target_fidelity(
    X: Tensor,
    target_fidelities: dict[int, float] | None = None,
    d: int | None = None,
) -> Tensor:
    r"""Project `X` onto the target set of fidelities.

    This function assumes that the set of feasible fidelities is a box, so
    projecting here just means setting each fidelity parameter to its target
    value. If X does not contain the fidelity dimensions, this will insert
    them and set them to their target values.

    Args:
        X: A `batch_shape x q x (d or d-d_f)`-dim Tensor of with `q` `d` or
            `d-d_f`-dim design points for each t-batch, where d_f is the
            number of fidelity dimensions. If the argument `d` is not provided,
            `X` must include the fidelity dimensions and have a trailing`X` must
            include the fidelity dimensions and have a trailing
        target_fidelities: A dictionary mapping a subset of columns of `X` (the
            fidelity parameters) to their respective target fidelity value. If
            omitted, assumes that the last column of X is the fidelity parameter
            with a target value of 1.0.
        d: The total dimension `d`.

    Return:
        A `batch_shape x q x d`-dim Tensor `X_proj` with fidelity parameters
            projected to the provided fidelity values.
    """
    if target_fidelities is None:
        target_fidelities = {-1: 1.0}
    if d is None:
        # assume X contains the fidelity dimensions
        d = X.shape[-1]
    # normalize to positive indices
    tfs = {k if k >= 0 else d + k: v for k, v in target_fidelities.items()}
    ones = torch.ones(*X.shape[:-1], device=X.device, dtype=X.dtype)
    if X.shape[-1] == d:
        # X contains fidelity dimensions
        # here we're looping through the feature dimension of X - this could be
        # slow for large `d`, we should optimize this for that case
        X_proj = torch.stack(
            [X[..., i] if i not in tfs else tfs[i] * ones for i in range(d)], dim=-1
        )
    elif X.shape[-1] == d - len(target_fidelities):
        # need to insert fidelity dimensions
        cols = []
        X_idx = 0
        for i in range(d):
            if i not in tfs:
                cols.append(X[..., X_idx])
                X_idx += 1
            else:
                cols.append(tfs[i] * ones)
        X_proj = torch.stack(cols, dim=-1)
    else:
        raise BotorchTensorDimensionError(
            "X must have a last dimension with size `d` or `d-d_f`,"
            f" but got {X.shape[-1]}."
        )

    return X_proj


def expand_trace_observations(
    X: Tensor, fidelity_dims: list[int] | None = None, num_trace_obs: int = 0
) -> Tensor:
    r"""Expand `X` with trace observations.

    Expand a tensor of inputs with "trace observations" that are obtained during
    the evaluation of the candidate set. This is used in multi-fidelity
    optimization. It can be though of as augmenting the `q`-batch with additional
    points that are the expected trace observations.

    Let `f_i` be the `i`-th fidelity parameter. Then this functions assumes that
    for each element of the q-batch, besides the fidelity `f_i`, we will observe
    additonal fidelities `f_i1, ..., f_iK`, where `K = num_trace_obs`, during
    evaluation of the candidate set `X`. Specifically, this function assumes
    that `f_ij = (K-j) / (num_trace_obs + 1) * f_i` for all `i`. That is, the
    expansion is performed in parallel for all fidelities (it does not expand
    out all possible combinations).

    Args:
        X: A `batch_shape x q x d`-dim Tensor of with `q` `d`-dim design points
            (incl. the fidelity parameters) for each t-batch.
        fidelity_dims: The indices of the fidelity parameters. If omitted,
            assumes that the last column of X contains the fidelity parameters.
        num_trace_obs: The number of trace observations to use.

    Return:
        A `batch_shape x (q + num_trace_obs x q) x d` Tensor `X_expanded` that
            expands `X` with trace observations.
    """
    if num_trace_obs == 0:  # No need to expand if we don't use trace observations
        return X

    if fidelity_dims is None:
        fidelity_dims = [-1]

    # The general strategy in the following is to expand `X` to the desired
    # shape, and then multiply it (point-wise) with a tensor of scaling factors
    reps = [1] * (X.ndim - 2) + [1 + num_trace_obs, 1]
    X_expanded = X.repeat(*reps)  # batch_shape x (q + num_trace_obs x q) x d
    scale_fac = torch.ones_like(X_expanded)
    s_pad = 1 / (num_trace_obs + 1)
    # tensor of  num_trace_obs scaling factors equally space between 1-s_pad and s_pad
    sf = torch.linspace(1 - s_pad, s_pad, num_trace_obs, device=X.device, dtype=X.dtype)
    # repeat each element q times
    q = X.size(-2)
    sf = torch.repeat_interleave(sf, q)  # num_trace_obs * q
    # now expand this to num_trace_obs x q x num_fidelities
    sf = sf.unsqueeze(-1).expand(X_expanded.size(-2) - q, len(fidelity_dims))
    # change relevant entries of the scaling tensor
    scale_fac[..., q:, fidelity_dims] = sf
    return scale_fac * X_expanded


def project_to_sample_points(X: Tensor, sample_points: Tensor) -> Tensor:
    r"""Augment `X` with sample points at which to take weighted average.

    Args:
        X: A `batch_shape x 1 x d`-dim Tensor of with one d`-dim design points
            for each t-batch.
        sample_points: `p x d'`-dim Tensor (`d' < d`) of `d'`-dim sample points at
            which to compute the expectation. The `d'`-dims refer to the trailing
            columns of X.
    Returns:
        A `batch_shape x p x d` Tensor where the q-batch includes the `p` sample points.
    """
    batch_shape = X.shape[:-2]
    p, d_prime = sample_points.shape
    X_new = X.repeat(*(1 for _ in batch_shape), p, 1)  # batch_shape x p x d
    X_new[..., -d_prime:] = sample_points
    return X_new


def get_optimal_samples(
    model: GP,
    bounds: Tensor,
    num_optima: int,
    raw_samples: int = 1024,
    num_restarts: int = 20,
    posterior_transform: ScalarizedPosteriorTransform | None = None,
    objective: MCAcquisitionObjective | None = None,
    return_transformed: bool = False,
) -> tuple[Tensor, Tensor]:
    """Draws sample paths from the posterior and maximizes the samples using GD.

    Args:
        model: The model from which samples are drawn.
        bounds: Bounds of the search space. If the model inputs are
            normalized, the bounds should be normalized as well.
        num_optima: The number of paths to be drawn and optimized.
        raw_samples: The number of candidates randomly sample.
            Defaults to 1024.
        num_restarts: The number of candidates to do gradient-based
            optimization on. Defaults to 20.
        posterior_transform: A ScalarizedPosteriorTransform (may e.g. be used to
            scalarize multi-output models or negate the objective).
        objective: An MCAcquisitionObjective, used to negate the objective or otherwise
            transform sample outputs. Cannot be combined with `posterior_transform`.
        return_transformed: If True, return the transformed samples.

    Returns:
        The optimal input locations and corresponding outputs, x* and f*.

    """
    if posterior_transform and not isinstance(
        posterior_transform, ScalarizedPosteriorTransform
    ):
        raise ValueError(
            "Only the ScalarizedPosteriorTransform is supported for "
            "get_optimal_samples."
        )
    if posterior_transform and objective:
        raise ValueError(
            "Only one of `posterior_transform` and `objective` can be specified."
        )

    if posterior_transform:
        sample_transform = posterior_transform.evaluate
    elif objective:
        sample_transform = objective
    else:
        sample_transform = None

    paths = get_matheron_path_model(model=model, sample_shape=torch.Size([num_optima]))
    optimal_inputs, optimal_outputs = optimize_posterior_samples(
        paths=paths,
        bounds=bounds,
        raw_samples=raw_samples,
        num_restarts=num_restarts,
        sample_transform=sample_transform,
        return_transformed=return_transformed,
    )
    return optimal_inputs, optimal_outputs<|MERGE_RESOLUTION|>--- conflicted
+++ resolved
@@ -11,28 +11,24 @@
 from __future__ import annotations
 
 import math
-<<<<<<< HEAD
-from typing import Any, Callable, Dict, List, Optional, Union
-=======
 from collections.abc import Callable
->>>>>>> 4352bf3f
+from typing import Any, Union
 
 import torch
+
+from botorch.acquisition import analytic, monte_carlo, multi_objective  # noqa F401
+from botorch.acquisition.acquisition import AcquisitionFunction
 from botorch.acquisition.objective import (
     MCAcquisitionObjective,
     PosteriorTransform,
     ScalarizedPosteriorTransform,
 )
+from botorch.acquisition.wrapper import AbstractAcquisitionFunctionWrapper
 from botorch.exceptions.errors import (
     BotorchTensorDimensionError,
     DeprecationError,
     UnsupportedError,
 )
-<<<<<<< HEAD
-from botorch.acquisition.wrapper import AbstractAcquisitionFunctionWrapper
-from botorch.exceptions.errors import UnsupportedError
-=======
->>>>>>> 4352bf3f
 from botorch.models.fully_bayesian import MCMC_DIM
 from botorch.models.model import Model
 from botorch.sampling.base import MCSampler
@@ -253,12 +249,12 @@
     return -(lb.clamp_max(0.0))
 
 
-<<<<<<< HEAD
 def isinstance_af(
     __obj: object,
     __class_or_tuple: Union[type, tuple[Union[type, tuple[Any, ...]], ...]],
 ) -> bool:
-    r"""A variant of isinstance first checks for the acq_func attribute on wrapped acquisition functions."""
+    r"""A variant of isinstance first checks for the acq_func attribute on wrapped
+    acquisition functions."""
     if isinstance(__obj, AbstractAcquisitionFunctionWrapper):
         isinstance_base_af = isinstance(__obj.acq_func, __class_or_tuple)
     else:
@@ -271,7 +267,32 @@
 
     Args:
         acq_function: The `AcquisitionFunction` instance.
-=======
+
+    Returns:
+        True if `acq_function` is non-negative, False if not, or if the behavior
+        is unknown (for custom acquisition functions).
+
+    Example:
+        >>> qEI = qExpectedImprovement(model, best_f=0.1)
+        >>> is_nonnegative(qEI)  # returns True
+    """
+    return isinstance_af(
+        acq_function,
+        (
+            analytic.ExpectedImprovement,
+            analytic.ConstrainedExpectedImprovement,
+            analytic.ProbabilityOfImprovement,
+            analytic.NoisyExpectedImprovement,
+            monte_carlo.qExpectedImprovement,
+            monte_carlo.qNoisyExpectedImprovement,
+            monte_carlo.qProbabilityOfImprovement,
+            multi_objective.analytic.ExpectedHypervolumeImprovement,
+            multi_objective.monte_carlo.qExpectedHypervolumeImprovement,
+            multi_objective.monte_carlo.qNoisyExpectedHypervolumeImprovement,
+        ),
+    )
+
+
 def _prune_inferior_shared_processing(
     model: Model,
     X: Tensor,
@@ -286,29 +307,12 @@
 ) -> tuple[int, Tensor, Tensor]:
     r"""Shared data processing for `prune_inferior_points` and
     `prune_inferior_points_multi_objective`.
->>>>>>> 4352bf3f
 
     Returns:
         - max_points: The maximum number of points to keep.
         - obj_vals: The objective values of the points in `X`.
         - infeas: A boolean tensor indicating feasibility of `X`.
     """
-<<<<<<< HEAD
-    return isinstance_af(
-        acq_function,
-        (
-            analytic.ExpectedImprovement,
-            analytic.ConstrainedExpectedImprovement,
-            analytic.ProbabilityOfImprovement,
-            analytic.NoisyExpectedImprovement,
-            monte_carlo.qExpectedImprovement,
-            monte_carlo.qNoisyExpectedImprovement,
-            monte_carlo.qProbabilityOfImprovement,
-            multi_objective.analytic.ExpectedHypervolumeImprovement,
-            multi_objective.monte_carlo.qExpectedHypervolumeImprovement,
-            multi_objective.monte_carlo.qNoisyExpectedHypervolumeImprovement,
-        ),
-=======
     func_name = (
         "prune_inferior_points_multi_objective" if is_moo else "prune_inferior_points"
     )
@@ -355,7 +359,6 @@
         constraints=constraints,
         samples=samples,
         marginalize_dim=marginalize_dim,
->>>>>>> 4352bf3f
     )
     return max_points, obj_vals, infeas
 
